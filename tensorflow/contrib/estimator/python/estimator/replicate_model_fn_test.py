--- conflicted
+++ resolved
@@ -915,15 +915,9 @@
         replicate_model_fn._get_local_devices('XPU'))  # XPU doesn't exist.
 
   def test_whether_there_is_a_gpu(self):
-<<<<<<< HEAD
-    gpu_type = test_util.gpu_device_type()
-    self.assertEqual(
-        len(replicate_model_fn._get_local_devices(gpu_type)),
-        test.is_gpu_available())
-=======
     if test.is_gpu_available():
-      self.assertTrue(len(replicate_model_fn._get_local_devices('GPU')))
->>>>>>> cfd0d3f2
+      gpu_type = test_util.gpu_device_type()
+      self.assertTrue(len(replicate_model_fn._get_local_devices(gpu_type)))
 
 
 class LocalDeviceSetterTest(test_util.TensorFlowTestCase):
