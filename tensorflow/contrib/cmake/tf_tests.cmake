--- conflicted
+++ resolved
@@ -222,13 +222,6 @@
       "${tensorflow_source_dir}/tensorflow/python/kernel_tests/string_to_number_op_test.py"
       "${tensorflow_source_dir}/tensorflow/python/kernel_tests/clip_ops_test.py"
       "${tensorflow_source_dir}/tensorflow/python/kernel_tests/tensor_array_ops_test.py"  # Needs portpicker.
-<<<<<<< HEAD
-      # Matrix_set_diag failing on GPU on windows.
-      "${tensorflow_source_dir}/tensorflow/python/kernel_tests/cholesky_op_test.py"
-      "${tensorflow_source_dir}/tensorflow/python/kernel_tests/diag_op_test.py"
-      "${tensorflow_source_dir}/tensorflow/python/kernel_tests/linalg_ops_test.py"
-      "${tensorflow_source_dir}/tensorflow/python/kernel_tests/init_ops_test.py"
-=======
       # Numerical issues, calculations off.
       "${tensorflow_source_dir}/tensorflow/python/kernel_tests/concat_op_test.py"
       "${tensorflow_source_dir}/tensorflow/contrib/factorization/python/ops/wals_test.py"
@@ -243,7 +236,6 @@
       "${tensorflow_source_dir}/tensorflow/python/kernel_tests/iterator_ops_cluster_test.py"
       "${tensorflow_source_dir}/tensorflow/python/kernel_tests/functional_ops_test.py"
       "${tensorflow_source_dir}/tensorflow/contrib/data/python/kernel_tests/iterator_ops_cluster_test.py"
->>>>>>> 6a8322f6
       # Type error in testRemoteIteratorUsingRemoteCallOpDirectSessionGPUCPU.
       "${tensorflow_source_dir}/tensorflow/python/kernel_tests/iterator_ops_test.py"
       "${tensorflow_source_dir}/tensorflow/python/kernel_tests/self_adjoint_eig_op_test.py"
@@ -275,8 +267,6 @@
       # Broken tensorboard test due to cmake issues.
       "${tensorflow_source_dir}/tensorflow/contrib/data/python/kernel_tests/iterator_ops_cluster_test.py"  # Needs portpicker
       "${tensorflow_source_dir}/tensorflow/contrib/data/python/kernel_tests/sloppy_transformation_dataset_op_test.py"  # b/65430561
-      # Type error in testRemoteIteratorUsingRemoteCallOpDirectSessionGPUCPU.
-      "${tensorflow_source_dir}/tensorflow/contrib/data/python/kernel_tests/iterator_ops_test.py"
       # tensor_forest tests (also note that we exclude the hybrid tests for now)
       "${tensorflow_source_dir}/tensorflow/contrib/tensor_forest/python/kernel_tests/count_extremely_random_stats_op_test.py"  # Results in wrong order.
       "${tensorflow_source_dir}/tensorflow/contrib/tensor_forest/python/kernel_tests/sample_inputs_op_test.py"  # Results in wrong order.
