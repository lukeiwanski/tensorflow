--- conflicted
+++ resolved
@@ -88,9 +88,6 @@
     self._random_seed = random_seed
     self._initialized = False
 
-<<<<<<< HEAD
-  def fit(self, x, y=None, monitors=None, logdir=None, steps=None, batch_size=128):
-=======
 # pylint: disable=protected-access
   class _StopWhenConverged(BaseMonitor):
     """Stops when the change in loss goes below a tolerance."""
@@ -126,9 +123,8 @@
       return relative_change < self._tolerance
 # pylint: enable=protected-access
 
-  def fit(self, x, y=None, monitors=None, logdir=None, steps=None,
+  def fit(self, x, y=None, monitors=None, logdir=None, steps=None, batch_size=128,
           relative_tolerance=None):
->>>>>>> 01925fe2
     """Trains a k-means clustering on x.
 
     Note: See Estimator for logic for continuous training and graph
@@ -143,6 +139,7 @@
         visualization.
       steps: number of training steps. If not None, overrides the value passed
         in constructor.
+      batch_size: mini-batch size to use. Requires `use_mini_batch=True`.
       relative_tolerance: A relative tolerance of change in the loss between
         iterations.  Stops learning if the loss changes less than this amount.
         Note that this may not work correctly if use_mini_batch=True.
@@ -154,10 +151,7 @@
     if logdir is not None:
       self._model_dir = logdir
     self._data_feeder = data_feeder.setup_train_data_feeder(
-<<<<<<< HEAD
-        x, None, self._num_clusters, batch_size)
-=======
-        x, None, self._num_clusters, self.batch_size)
+        x, None, self._num_clusters, batch_size if self._use_mini_batch else None)
     if relative_tolerance is not None:
       if monitors is not None:
         monitors += [self._StopWhenConverged(relative_tolerance)]
@@ -166,7 +160,6 @@
     # Make sure that we will eventually terminate.
     assert ((monitors is not None and len(monitors)) or (steps is not None)
             or (self.steps is not None))
->>>>>>> 01925fe2
     self._train_model(input_fn=self._data_feeder.input_builder,
                       feed_fn=self._data_feeder.get_feed_dict_fn(),
                       steps=steps,
