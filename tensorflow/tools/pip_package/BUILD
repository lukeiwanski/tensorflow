--- conflicted
+++ resolved
@@ -162,14 +162,8 @@
         "@org_python_pypi_backports_weakref//:LICENSE",
     ] + if_mkl([
         "//third_party/mkl:LICENSE",
-<<<<<<< HEAD
-        "@mkl//:LICENSE",
     ]) + if_acl([
         "//third_party/acl:LICENSE",
-    ]) + if_not_windows([
-        "@nccl_archive//:LICENSE.txt",
-=======
->>>>>>> 8a428cdd
     ]) + tf_additional_license_deps(),
 )
 
