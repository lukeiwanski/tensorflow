# TensorFlow external dependencies that can be loaded in WORKSPACE files.

load("//third_party/gpus:cuda_configure.bzl", "cuda_configure")
load("//third_party/mkl:build_defs.bzl", "mkl_repository")
load("//third_party/git:git_configure.bzl", "git_configure")
load("//third_party/py:python_configure.bzl", "python_configure")
load("//third_party/sycl:sycl_configure.bzl", "sycl_configure")
load("//third_party/toolchains/cpus/arm:arm_compiler_configure.bzl", "arm_compiler_configure")
load("//third_party:repo.bzl", "tf_http_archive")
load("@io_bazel_rules_closure//closure/private:java_import_external.bzl", "java_import_external")
load("@io_bazel_rules_closure//closure:defs.bzl", "filegroup_external")

# Parse the bazel version string from `native.bazel_version`.
def _parse_bazel_version(bazel_version):
  for i in range(len(bazel_version)):
    c = bazel_version[i]
    if not (c.isdigit() or c == "."):
      bazel_version = bazel_version[:i]
      break
  return tuple([int(n) for n in bazel_version.split(".")])

# Check that a specific bazel version is being used.
def check_version(bazel_version):
  if "bazel_version" not in dir(native):
    fail("\nCurrent Bazel version is lower than 0.2.1, expected at least %s\n" %
         bazel_version)
  elif not native.bazel_version:
    print("\nCurrent Bazel is not a release version, cannot check for " +
          "compatibility.")
    print("Make sure that you are running at least Bazel %s.\n" % bazel_version)
  else:
    current_bazel_version = _parse_bazel_version(native.bazel_version)
    minimum_bazel_version = _parse_bazel_version(bazel_version)
    if minimum_bazel_version > current_bazel_version:
      fail("\nCurrent Bazel version is {}, expected at least {}\n".format(
          native.bazel_version, bazel_version))

# If TensorFlow is linked as a submodule.
# path_prefix is no longer used.
# tf_repo_name is thought to be under consideration.
def tf_workspace(path_prefix="", tf_repo_name=""):
  # We must check the bazel version before trying to parse any other BUILD
  # files, in case the parsing of those build files depends on the bazel
  # version we require here.
  check_version("0.5.4")
  cuda_configure(name="local_config_cuda")
  git_configure(name="local_config_git")
  sycl_configure(name="local_config_sycl")
  python_configure(name="local_config_python")

  # Point //external/local_config_arm_compiler to //external/arm_compiler
  arm_compiler_configure(
      name="local_config_arm_compiler",
      remote_config_repo="../arm_compiler",
      build_file = str(Label("//third_party/toolchains/cpus/arm:BUILD")))

  mkl_repository(
      name = "mkl",
      urls = [
          "https://mirror.bazel.build/github.com/01org/mkl-dnn/releases/download/v0.11/mklml_lnx_2018.0.1.20171007.tgz",
          "https://github.com/01org/mkl-dnn/releases/download/v0.11/mklml_lnx_2018.0.1.20171007.tgz",
      ],
      sha256 = "6b07cb7e5451db67c2e31e785ae458b18f7f363c60a61685488f69e9ae7199d4",
      strip_prefix = "mklml_lnx_2018.0.1.20171007",
      build_file = str(Label("//third_party/mkl:mkl.BUILD")),
  )

  if path_prefix:
    print("path_prefix was specified to tf_workspace but is no longer used " +
          "and will be removed in the future.")

  tf_http_archive(
      name = "mkl_dnn",
      urls = [
          "https://mirror.bazel.build/github.com/01org/mkl-dnn/archive/e0bfcaa7fcb2b1e1558f5f0676933c1db807a729.tar.gz",
          "https://github.com/01org/mkl-dnn/archive/e0bfcaa7fcb2b1e1558f5f0676933c1db807a729.tar.gz",
      ],
      sha256 = "02e244f63dd95402691a361392504c143eede9a89043426f174836638a9cbf09",
      strip_prefix = "mkl-dnn-e0bfcaa7fcb2b1e1558f5f0676933c1db807a729",
      build_file = str(Label("//third_party/mkl_dnn:mkldnn.BUILD")),
  )

  tf_http_archive(
      name = "com_google_absl",
      urls = [
          "https://mirror.bazel.build/github.com/abseil/abseil-cpp/archive/720c017e30339fd1786ce4aac68bc8559736e53f.tar.gz",
          "https://github.com/abseil/abseil-cpp/archive/720c017e30339fd1786ce4aac68bc8559736e53f.tar.gz",
      ],
     sha256 = "5996380e3e8b981f55d1c8d58e709c00dbb4806ba367be75d0925a68cc2f6478",
     strip_prefix = "abseil-cpp-720c017e30339fd1786ce4aac68bc8559736e53f",
  )

  tf_http_archive(
      name = "eigen_archive",
      urls = [
<<<<<<< HEAD
          "http://mirror.bazel.build/bitbucket.org/mehdi_goli/opencl/get/8e8bc4c3efee.tar.gz",
          "https://bitbucket.org/mehdi_goli/opencl/get/8e8bc4c3efee.tar.gz",
      ],
      sha256 = "59f08675fc51b4386f9c47912a9ca8c3904778dac25444e6b1ef8c4fa2b885b2",
      strip_prefix = "mehdi_goli-opencl-8e8bc4c3efee",
=======
          "https://mirror.bazel.build/bitbucket.org/eigen/eigen/get/14e1418fcf12.tar.gz",
          "https://bitbucket.org/eigen/eigen/get/14e1418fcf12.tar.gz",
      ],
      sha256 = "2b526c6888639025323fd4f2600533c0f982d304ea48e4f1663e8066bd9f6368",
      strip_prefix = "eigen-eigen-14e1418fcf12",
>>>>>>> ac8e6739
      build_file = str(Label("//third_party:eigen.BUILD")),
  )

  tf_http_archive(
      name = "arm_compiler",
      sha256 = "970285762565c7890c6c087d262b0a18286e7d0384f13a37786d8521773bc969",
      strip_prefix = "tools-0e906ebc527eab1cdbf7adabff5b474da9562e9f/arm-bcm2708/arm-rpi-4.9.3-linux-gnueabihf",
      urls = [
          "https://mirror.bazel.build/github.com/raspberrypi/tools/archive/0e906ebc527eab1cdbf7adabff5b474da9562e9f.tar.gz",
          # Please uncomment me, when the next upgrade happens. Then
          # remove the whitelist entry in third_party/repo.bzl.
          # "https://github.com/raspberrypi/tools/archive/0e906ebc527eab1cdbf7adabff5b474da9562e9f.tar.gz",
      ],
      build_file = str(Label("//:arm_compiler.BUILD")),
  )

  tf_http_archive(
      name = "libxsmm_archive",
      urls = [
          "https://mirror.bazel.build/github.com/hfp/libxsmm/archive/1.8.1.tar.gz",
          "https://github.com/hfp/libxsmm/archive/1.8.1.tar.gz",
      ],
      sha256 = "2ade869c3f42f23b5263c7d594aa3c7e5e61ac6a3afcaf5d6e42899d2a7986ce",
      strip_prefix = "libxsmm-1.8.1",
      build_file = str(Label("//third_party:libxsmm.BUILD")),
  )

  tf_http_archive(
      name = "ortools_archive",
      urls = [
          "https://mirror.bazel.build/github.com/google/or-tools/archive/253f7955c6a1fd805408fba2e42ac6d45b312d15.tar.gz",
          # Please uncomment me, when the next upgrade happens. Then
          # remove the whitelist entry in third_party/repo.bzl.
          # "https://github.com/google/or-tools/archive/253f7955c6a1fd805408fba2e42ac6d45b312d15.tar.gz",
      ],
      sha256 = "932075525642b04ac6f1b50589f1df5cd72ec2f448b721fd32234cf183f0e755",
      strip_prefix = "or-tools-253f7955c6a1fd805408fba2e42ac6d45b312d15/src",
      build_file = str(Label("//third_party:ortools.BUILD")),
  )

  tf_http_archive(
      name = "com_googlesource_code_re2",
      urls = [
          "https://mirror.bazel.build/github.com/google/re2/archive/26cd968b735e227361c9703683266f01e5df7857.tar.gz",
          "https://github.com/google/re2/archive/26cd968b735e227361c9703683266f01e5df7857.tar.gz",

      ],
      sha256 = "e57eeb837ac40b5be37b2c6197438766e73343ffb32368efea793dfd8b28653b",
      strip_prefix = "re2-26cd968b735e227361c9703683266f01e5df7857",
  )

  tf_http_archive(
      name = "gemmlowp",
      urls = [
          "https://mirror.bazel.build/github.com/google/gemmlowp/archive/010bb3e71a26ca1d0884a167081d092b43563996.zip",
          "https://github.com/google/gemmlowp/archive/010bb3e71a26ca1d0884a167081d092b43563996.zip",
      ],
      sha256 = "dd2557072bde12141419cb8320a9c25e6ec41a8ae53c2ac78c076a347bb46d9d",
      strip_prefix = "gemmlowp-010bb3e71a26ca1d0884a167081d092b43563996",
  )

  tf_http_archive(
      name = "farmhash_archive",
      urls = [
          "https://mirror.bazel.build/github.com/google/farmhash/archive/816a4ae622e964763ca0862d9dbd19324a1eaf45.tar.gz",
          "https://github.com/google/farmhash/archive/816a4ae622e964763ca0862d9dbd19324a1eaf45.tar.gz",
      ],
      sha256 = "6560547c63e4af82b0f202cb710ceabb3f21347a4b996db565a411da5b17aba0",
      strip_prefix = "farmhash-816a4ae622e964763ca0862d9dbd19324a1eaf45",
      build_file = str(Label("//third_party:farmhash.BUILD")),
  )

  tf_http_archive(
      name = "highwayhash",
      urls = [
          "https://mirror.bazel.build/github.com/google/highwayhash/archive/dfcb97ca4fe9277bf9dc1802dd979b071896453b.tar.gz",
          "https://github.com/google/highwayhash/archive/dfcb97ca4fe9277bf9dc1802dd979b071896453b.tar.gz",
      ],
      sha256 = "0f30a15b1566d93f146c8d149878a06e91d9bb7ec2cfd76906df62a82be4aac9",
      strip_prefix = "highwayhash-dfcb97ca4fe9277bf9dc1802dd979b071896453b",
      build_file = str(Label("//third_party:highwayhash.BUILD")),
  )

  tf_http_archive(
      name = "nasm",
      urls = [
          "https://mirror.bazel.build/www.nasm.us/pub/nasm/releasebuilds/2.12.02/nasm-2.12.02.tar.bz2",
          "http://pkgs.fedoraproject.org/repo/pkgs/nasm/nasm-2.12.02.tar.bz2/d15843c3fb7db39af80571ee27ec6fad/nasm-2.12.02.tar.bz2",
      ],
      sha256 = "00b0891c678c065446ca59bcee64719d0096d54d6886e6e472aeee2e170ae324",
      strip_prefix = "nasm-2.12.02",
      build_file = str(Label("//third_party:nasm.BUILD")),
  )

  tf_http_archive(
      name = "jpeg",
      urls = [
          "https://mirror.bazel.build/github.com/libjpeg-turbo/libjpeg-turbo/archive/1.5.1.tar.gz",
          "https://github.com/libjpeg-turbo/libjpeg-turbo/archive/1.5.1.tar.gz",
      ],
      sha256 = "c15a9607892113946379ccea3ca8b85018301b200754f209453ab21674268e77",
      strip_prefix = "libjpeg-turbo-1.5.1",
      build_file = str(Label("//third_party/jpeg:jpeg.BUILD")),
  )

  tf_http_archive(
      name = "png_archive",
      urls = [
          "https://mirror.bazel.build/github.com/glennrp/libpng/archive/v1.2.53.tar.gz",
          "https://github.com/glennrp/libpng/archive/v1.2.53.tar.gz",
      ],
      sha256 = "716c59c7dfc808a4c368f8ada526932be72b2fcea11dd85dc9d88b1df1dfe9c2",
      strip_prefix = "libpng-1.2.53",
      build_file = str(Label("//third_party:png.BUILD")),
  )

  tf_http_archive(
      name = "org_sqlite",
      urls = [
          "https://mirror.bazel.build/www.sqlite.org/2017/sqlite-amalgamation-3200000.zip",
          "http://www.sqlite.org/2017/sqlite-amalgamation-3200000.zip",
      ],
      sha256 = "208780b3616f9de0aeb50822b7a8f5482f6515193859e91ed61637be6ad74fd4",
      strip_prefix = "sqlite-amalgamation-3200000",
      build_file = str(Label("//third_party:sqlite.BUILD")),
  )

  tf_http_archive(
      name = "gif_archive",
      urls = [
          "https://mirror.bazel.build/ufpr.dl.sourceforge.net/project/giflib/giflib-5.1.4.tar.gz",
          "http://pilotfiber.dl.sourceforge.net/project/giflib/giflib-5.1.4.tar.gz",
      ],
      sha256 = "34a7377ba834397db019e8eb122e551a49c98f49df75ec3fcc92b9a794a4f6d1",
      strip_prefix = "giflib-5.1.4",
      build_file = str(Label("//third_party:gif.BUILD")),
  )

  tf_http_archive(
      name = "six_archive",
      urls = [
          "https://mirror.bazel.build/pypi.python.org/packages/source/s/six/six-1.10.0.tar.gz",
          "https://pypi.python.org/packages/source/s/six/six-1.10.0.tar.gz",
      ],
      sha256 = "105f8d68616f8248e24bf0e9372ef04d3cc10104f1980f54d57b2ce73a5ad56a",
      strip_prefix = "six-1.10.0",
      build_file = str(Label("//third_party:six.BUILD")),
  )

  tf_http_archive(
      name = "astor_archive",
      urls = [
          "https://mirror.bazel.build/pypi.python.org/packages/d8/be/c4276b3199ec3feee2a88bc64810fbea8f26d961e0a4cd9c68387a9f35de/astor-0.6.2.tar.gz",
          "https://pypi.python.org/packages/d8/be/c4276b3199ec3feee2a88bc64810fbea8f26d961e0a4cd9c68387a9f35de/astor-0.6.2.tar.gz",
      ],
      sha256 = "ff6d2e2962d834acb125cc4dcc80c54a8c17c253f4cc9d9c43b5102a560bb75d",
      strip_prefix = "astor-0.6.2",
      build_file = str(Label("//third_party:astor.BUILD")),
  )

  tf_http_archive(
      name = "gast_archive",
      urls = [
          "https://mirror.bazel.build/pypi.python.org/packages/5c/78/ff794fcae2ce8aa6323e789d1f8b3b7765f601e7702726f430e814822b96/gast-0.2.0.tar.gz",
          "https://pypi.python.org/packages/5c/78/ff794fcae2ce8aa6323e789d1f8b3b7765f601e7702726f430e814822b96/gast-0.2.0.tar.gz",
      ],
      sha256 = "7068908321ecd2774f145193c4b34a11305bd104b4551b09273dfd1d6a374930",
      strip_prefix = "gast-0.2.0",
      build_file = str(Label("//third_party:gast.BUILD")),
  )

  tf_http_archive(
      name = "termcolor_archive",
      urls = [
          "https://mirror.bazel.build/pypi.python.org/packages/8a/48/a76be51647d0eb9f10e2a4511bf3ffb8cc1e6b14e9e4fab46173aa79f981/termcolor-1.1.0.tar.gz",
          "https://pypi.python.org/packages/8a/48/a76be51647d0eb9f10e2a4511bf3ffb8cc1e6b14e9e4fab46173aa79f981/termcolor-1.1.0.tar.gz",
      ],
      sha256 = "1d6d69ce66211143803fbc56652b41d73b4a400a2891d7bf7a1cdf4c02de613b",
      strip_prefix = "termcolor-1.1.0",
      build_file = str(Label("//third_party:termcolor.BUILD")),
  )

  tf_http_archive(
      name = "absl_py",
      urls = [
          "https://mirror.bazel.build/github.com/abseil/abseil-py/archive/acec853355ef987eae48a8d87a79351c15dff593.tar.gz",
          "https://github.com/abseil/abseil-py/archive/acec853355ef987eae48a8d87a79351c15dff593.tar.gz",
      ],
      sha256 = "29e4584e778bee13aa4093824133d131d927cc160561892880118d9ff7b95a6a",
      strip_prefix = "abseil-py-acec853355ef987eae48a8d87a79351c15dff593",
  )

  tf_http_archive(
      name = "org_python_pypi_backports_weakref",
      urls = [
          "https://mirror.bazel.build/pypi.python.org/packages/bc/cc/3cdb0a02e7e96f6c70bd971bc8a90b8463fda83e264fa9c5c1c98ceabd81/backports.weakref-1.0rc1.tar.gz",
          "https://pypi.python.org/packages/bc/cc/3cdb0a02e7e96f6c70bd971bc8a90b8463fda83e264fa9c5c1c98ceabd81/backports.weakref-1.0rc1.tar.gz",
      ],
      sha256 = "8813bf712a66b3d8b85dc289e1104ed220f1878cf981e2fe756dfaabe9a82892",
      strip_prefix = "backports.weakref-1.0rc1/src",
      build_file = str(Label("//third_party:backports_weakref.BUILD")),
  )

  tf_http_archive(
      name = "com_github_andreif_codegen",
      urls = [
          "https://mirror.bazel.build/github.com/andreif/codegen/archive/1.0.tar.gz",
          "https://github.com/andreif/codegen/archive/1.0.tar.gz",
      ],
      sha256 = "2dadd04a2802de27e0fe5a19b76538f6da9d39ff244036afa00c1bba754de5ee",
      strip_prefix = "codegen-1.0",
      build_file = str(Label("//third_party:codegen.BUILD")),
  )

  filegroup_external(
      name = "org_python_license",
      licenses = ["notice"],  # Python 2.0
      sha256_urls = {
          "b5556e921715ddb9242c076cae3963f483aa47266c5e37ea4c187f77cc79501c": [
              "https://mirror.bazel.build/docs.python.org/2.7/_sources/license.txt",
              "https://docs.python.org/2.7/_sources/license.txt",
          ],
      },
  )

  tf_http_archive(
      name = "protobuf_archive",
      urls = [
          "https://mirror.bazel.build/github.com/google/protobuf/archive/b04e5cba356212e4e8c66c61bbe0c3a20537c5b9.tar.gz",
          "https://github.com/google/protobuf/archive/b04e5cba356212e4e8c66c61bbe0c3a20537c5b9.tar.gz",
      ],
      sha256 = "e178a25c52efcb6b05988bdbeace4c0d3f2d2fe5b46696d1d9898875c3803d6a",
      strip_prefix = "protobuf-b04e5cba356212e4e8c66c61bbe0c3a20537c5b9",
      # TODO: remove patching when tensorflow stops linking same protos into
      #       multiple shared libraries loaded in runtime by python.
      #       This patch fixes a runtime crash when tensorflow is compiled
      #       with clang -O2 on Linux (see https://github.com/tensorflow/tensorflow/issues/8394)
      patch_file = str(Label("//third_party/protobuf:add_noinlines.patch")),
  )

  # We need to import the protobuf library under the names com_google_protobuf
  # and com_google_protobuf_cc to enable proto_library support in bazel.
  # Unfortunately there is no way to alias http_archives at the moment.
  tf_http_archive(
      name = "com_google_protobuf",
      urls = [
          "https://mirror.bazel.build/github.com/google/protobuf/archive/b04e5cba356212e4e8c66c61bbe0c3a20537c5b9.tar.gz",
          "https://github.com/google/protobuf/archive/b04e5cba356212e4e8c66c61bbe0c3a20537c5b9.tar.gz",
      ],
      sha256 = "e178a25c52efcb6b05988bdbeace4c0d3f2d2fe5b46696d1d9898875c3803d6a",
      strip_prefix = "protobuf-b04e5cba356212e4e8c66c61bbe0c3a20537c5b9",
  )

  tf_http_archive(
      name = "com_google_protobuf_cc",
      urls = [
          "https://mirror.bazel.build/github.com/google/protobuf/archive/b04e5cba356212e4e8c66c61bbe0c3a20537c5b9.tar.gz",
          "https://github.com/google/protobuf/archive/b04e5cba356212e4e8c66c61bbe0c3a20537c5b9.tar.gz",
      ],
      sha256 = "e178a25c52efcb6b05988bdbeace4c0d3f2d2fe5b46696d1d9898875c3803d6a",
      strip_prefix = "protobuf-b04e5cba356212e4e8c66c61bbe0c3a20537c5b9",
  )

  tf_http_archive(
      name = "nsync",
      urls = [
          "https://mirror.bazel.build/github.com/google/nsync/archive/8502189abfa44c249c01c2cad64e6ed660a9a668.tar.gz",
          "https://github.com/google/nsync/archive/8502189abfa44c249c01c2cad64e6ed660a9a668.tar.gz",
      ],
      sha256 = "51f81ff4202bbb820cdbedc061bd2eb6765f2b5c06489e7a8694bedac329e8f8",
      strip_prefix = "nsync-8502189abfa44c249c01c2cad64e6ed660a9a668",
  )

  tf_http_archive(
      name = "com_google_googletest",
      urls = [
          "https://mirror.bazel.build/github.com/google/googletest/archive/9816b96a6ddc0430671693df90192bbee57108b6.zip",
          "https://github.com/google/googletest/archive/9816b96a6ddc0430671693df90192bbee57108b6.zip",
      ],
      sha256 = "9cbca84c4256bed17df2c8f4d00c912c19d247c11c9ba6647cd6dd5b5c996b8d",
      strip_prefix = "googletest-9816b96a6ddc0430671693df90192bbee57108b6",
  )

  tf_http_archive(
      name = "com_github_gflags_gflags",
      urls = [
          "https://mirror.bazel.build/github.com/gflags/gflags/archive/f8a0efe03aa69b3336d8e228b37d4ccb17324b88.tar.gz",
          "https://github.com/gflags/gflags/archive/f8a0efe03aa69b3336d8e228b37d4ccb17324b88.tar.gz",
      ],
      sha256 = "4d222fab8f1ede4709cdff417d15a1336f862d7334a81abf76d09c15ecf9acd1",
      strip_prefix = "gflags-f8a0efe03aa69b3336d8e228b37d4ccb17324b88",
  )

  tf_http_archive(
      name = "pcre",
      sha256 = "ccdf7e788769838f8285b3ee672ed573358202305ee361cfec7a4a4fb005bbc7",
      urls = [
          "https://mirror.bazel.build/ftp.exim.org/pub/pcre/pcre-8.39.tar.gz",
          "http://ftp.exim.org/pub/pcre/pcre-8.39.tar.gz",
      ],
      strip_prefix = "pcre-8.39",
      build_file = str(Label("//third_party:pcre.BUILD")),
  )

  tf_http_archive(
      name = "swig",
      sha256 = "58a475dbbd4a4d7075e5fe86d4e54c9edde39847cdb96a3053d87cb64a23a453",
      urls = [
          "https://mirror.bazel.build/ufpr.dl.sourceforge.net/project/swig/swig/swig-3.0.8/swig-3.0.8.tar.gz",
          "http://ufpr.dl.sourceforge.net/project/swig/swig/swig-3.0.8/swig-3.0.8.tar.gz",
          "http://pilotfiber.dl.sourceforge.net/project/swig/swig/swig-3.0.8/swig-3.0.8.tar.gz",
      ],
      strip_prefix = "swig-3.0.8",
      build_file = str(Label("//third_party:swig.BUILD")),
  )

  tf_http_archive(
      name = "curl",
      sha256 = "ff3e80c1ca6a068428726cd7dd19037a47cc538ce58ef61c59587191039b2ca6",
      urls = [
          "https://mirror.bazel.build/curl.haxx.se/download/curl-7.49.1.tar.gz",
          "https://curl.haxx.se/download/curl-7.49.1.tar.gz",
      ],
      strip_prefix = "curl-7.49.1",
      build_file = str(Label("//third_party:curl.BUILD")),
  )

  tf_http_archive(
      name = "grpc",
      urls = [
          "https://mirror.bazel.build/github.com/grpc/grpc/archive/730b778632e79cc3c96ad237f282d687ee325ce7.tar.gz",
          "https://github.com/grpc/grpc/archive/730b778632e79cc3c96ad237f282d687ee325ce7.tar.gz",
      ],
      sha256 = "8c91a8d12e1e868cf51f7340b75507a8aa017a7e1b56f46ed6816aeb803dc9bd",
      strip_prefix = "grpc-730b778632e79cc3c96ad237f282d687ee325ce7",
  )

  tf_http_archive(
      name = "linenoise",
      sha256 = "7f51f45887a3d31b4ce4fa5965210a5e64637ceac12720cfce7954d6a2e812f7",
      urls = [
          "https://mirror.bazel.build/github.com/antirez/linenoise/archive/c894b9e59f02203dbe4e2be657572cf88c4230c3.tar.gz",
          "https://github.com/antirez/linenoise/archive/c894b9e59f02203dbe4e2be657572cf88c4230c3.tar.gz",
      ],
      strip_prefix = "linenoise-c894b9e59f02203dbe4e2be657572cf88c4230c3",
      build_file = str(Label("//third_party:linenoise.BUILD")),
  )

  # TODO(phawkins): currently, this rule uses an unofficial LLVM mirror.
  # Switch to an official source of snapshots if/when possible.
  tf_http_archive(
      name = "llvm",
      urls = [
          "https://mirror.bazel.build/github.com/llvm-mirror/llvm/archive/649870608ee53da0c86f688e27e87cb5c6b0e090.tar.gz",
          "https://github.com/llvm-mirror/llvm/archive/649870608ee53da0c86f688e27e87cb5c6b0e090.tar.gz",
      ],
      sha256 = "1a046b18f3f67a95f6b58f92872008f215caa7a7fdeec609bac7dc6f374e1859",
      strip_prefix = "llvm-649870608ee53da0c86f688e27e87cb5c6b0e090",
      build_file = str(Label("//third_party/llvm:llvm.BUILD")),
  )

  tf_http_archive(
      name = "lmdb",
      urls = [
          "https://mirror.bazel.build/github.com/LMDB/lmdb/archive/LMDB_0.9.19.tar.gz",
          "https://github.com/LMDB/lmdb/archive/LMDB_0.9.19.tar.gz",
      ],
      sha256 = "108532fb94c6f227558d45be3f3347b52539f0f58290a7bb31ec06c462d05326",
      strip_prefix = "lmdb-LMDB_0.9.19/libraries/liblmdb",
      build_file = str(Label("//third_party:lmdb.BUILD")),
  )

  tf_http_archive(
      name = "jsoncpp_git",
      urls = [
          "https://mirror.bazel.build/github.com/open-source-parsers/jsoncpp/archive/11086dd6a7eba04289944367ca82cea71299ed70.tar.gz",
          "https://github.com/open-source-parsers/jsoncpp/archive/11086dd6a7eba04289944367ca82cea71299ed70.tar.gz",
      ],
      sha256 = "07d34db40593d257324ec5fb9debc4dc33f29f8fb44e33a2eeb35503e61d0fe2",
      strip_prefix = "jsoncpp-11086dd6a7eba04289944367ca82cea71299ed70",
      build_file = str(Label("//third_party:jsoncpp.BUILD")),
  )

  tf_http_archive(
      name = "boringssl",
      urls = [
          "https://mirror.bazel.build/github.com/google/boringssl/archive/a0fb951d2a26a8ee746b52f3ba81ab011a0af778.tar.gz",
          "https://github.com/google/boringssl/archive/a0fb951d2a26a8ee746b52f3ba81ab011a0af778.tar.gz",
      ],
      sha256 = "524ba98a56300149696481b4cb9ddebd0c7b7ac9b9f6edee81da2d2d7e5d2bb3",
      strip_prefix = "boringssl-a0fb951d2a26a8ee746b52f3ba81ab011a0af778",
  )

  tf_http_archive(
      name = "zlib_archive",
      urls = [
          "https://mirror.bazel.build/zlib.net/zlib-1.2.8.tar.gz",
          "http://zlib.net/fossils/zlib-1.2.8.tar.gz",
      ],
      sha256 = "36658cb768a54c1d4dec43c3116c27ed893e88b02ecfcb44f2166f9c0b7f2a0d",
      strip_prefix = "zlib-1.2.8",
      build_file = str(Label("//third_party:zlib.BUILD")),
  )

  tf_http_archive(
      name = "fft2d",
      urls = [
          "https://mirror.bazel.build/www.kurims.kyoto-u.ac.jp/~ooura/fft.tgz",
          "http://www.kurims.kyoto-u.ac.jp/~ooura/fft.tgz",
      ],
      sha256 = "52bb637c70b971958ec79c9c8752b1df5ff0218a4db4510e60826e0cb79b5296",
      build_file = str(Label("//third_party/fft2d:fft2d.BUILD")),
  )

  tf_http_archive(
      name = "snappy",
      urls = [
          "https://mirror.bazel.build/github.com/google/snappy/archive/1.1.4.tar.gz",
          "https://github.com/google/snappy/archive/1.1.4.tar.gz",
      ],
      sha256 = "2f7504c73d85bac842e893340333be8cb8561710642fc9562fccdd9d2c3fcc94",
      strip_prefix = "snappy-1.1.4",
      build_file = str(Label("//third_party:snappy.BUILD")),
  )

  tf_http_archive(
      name = "nccl_archive",
      urls = [
          "https://mirror.bazel.build/github.com/nvidia/nccl/archive/03d856977ecbaac87e598c0c4bafca96761b9ac7.tar.gz",
          "https://github.com/nvidia/nccl/archive/03d856977ecbaac87e598c0c4bafca96761b9ac7.tar.gz",
      ],
      sha256 = "2ca86fb6179ecbff789cc67c836139c1bbc0324ed8c04643405a30bf26325176",
      strip_prefix = "nccl-03d856977ecbaac87e598c0c4bafca96761b9ac7",
      build_file = str(Label("//third_party:nccl.BUILD")),
  )

  tf_http_archive(
      name = "aws",
      urls = [
          "https://mirror.bazel.build/github.com/aws/aws-sdk-cpp/archive/1.3.15.tar.gz",
          "https://github.com/aws/aws-sdk-cpp/archive/1.3.15.tar.gz",
      ],
      sha256 = "b888d8ce5fc10254c3dd6c9020c7764dd53cf39cf011249d0b4deda895de1b7c",
      strip_prefix = "aws-sdk-cpp-1.3.15",
      build_file = str(Label("//third_party:aws.BUILD")),
  )

  java_import_external(
      name = "junit",
      jar_sha256 = "59721f0805e223d84b90677887d9ff567dc534d7c502ca903c0c2b17f05c116a",
      jar_urls = [
          "https://mirror.bazel.build/repo1.maven.org/maven2/junit/junit/4.12/junit-4.12.jar",
          "http://repo1.maven.org/maven2/junit/junit/4.12/junit-4.12.jar",
          "http://maven.ibiblio.org/maven2/junit/junit/4.12/junit-4.12.jar",
      ],
      licenses = ["reciprocal"],  # Common Public License Version 1.0
      testonly_ = True,
      deps = ["@org_hamcrest_core"],
  )

  java_import_external(
      name = "org_hamcrest_core",
      jar_sha256 = "66fdef91e9739348df7a096aa384a5685f4e875584cce89386a7a47251c4d8e9",
      jar_urls = [
          "https://mirror.bazel.build/repo1.maven.org/maven2/org/hamcrest/hamcrest-core/1.3/hamcrest-core-1.3.jar",
          "http://repo1.maven.org/maven2/org/hamcrest/hamcrest-core/1.3/hamcrest-core-1.3.jar",
          "http://maven.ibiblio.org/maven2/org/hamcrest/hamcrest-core/1.3/hamcrest-core-1.3.jar",
      ],
      licenses = ["notice"],  # New BSD License
      testonly_ = True,
  )

  tf_http_archive(
      name = "jemalloc",
      urls = [
          "https://mirror.bazel.build/github.com/jemalloc/jemalloc/archive/4.4.0.tar.gz",
          "https://github.com/jemalloc/jemalloc/archive/4.4.0.tar.gz",
      ],
      sha256 = "3c8f25c02e806c3ce0ab5fb7da1817f89fc9732709024e2a81b6b82f7cc792a8",
      strip_prefix = "jemalloc-4.4.0",
      build_file = str(Label("//third_party:jemalloc.BUILD")),
  )

  java_import_external(
      name = "com_google_testing_compile",
      jar_sha256 = "edc180fdcd9f740240da1a7a45673f46f59c5578d8cd3fbc912161f74b5aebb8",
      jar_urls = [
          "http://mirror.bazel.build/repo1.maven.org/maven2/com/google/testing/compile/compile-testing/0.11/compile-testing-0.11.jar",
          "http://repo1.maven.org/maven2/com/google/testing/compile/compile-testing/0.11/compile-testing-0.11.jar",
          "http://maven.ibiblio.org/maven2/com/google/testing/compile/compile-testing/0.11/compile-testing-0.11.jar",
      ],
      licenses = ["notice"],  # New BSD License
      testonly_ = True,
      deps = ["@com_google_guava", "@com_google_truth"],
  )

  java_import_external(
      name = "com_google_truth",
      jar_sha256 = "032eddc69652b0a1f8d458f999b4a9534965c646b8b5de0eba48ee69407051df",
      jar_urls = [
          "http://mirror.bazel.build/repo1.maven.org/maven2/com/google/truth/truth/0.32/truth-0.32.jar",
          "http://repo1.maven.org/maven2/com/google/truth/truth/0.32/truth-0.32.jar",
      ],
      licenses = ["notice"],  # Apache 2.0
      testonly_ = True,
      deps = ["@com_google_guava"],
  )

  java_import_external(
      name = "javax_validation",
      jar_sha256 = "e459f313ebc6db2483f8ceaad39af07086361b474fa92e40f442e8de5d9895dc",
      jar_urls = [
          "http://mirror.bazel.build/repo1.maven.org/maven2/javax/validation/validation-api/1.0.0.GA/validation-api-1.0.0.GA.jar",
          "http://repo1.maven.org/maven2/javax/validation/validation-api/1.0.0.GA/validation-api-1.0.0.GA.jar",
      ],
      licenses = ["notice"],  # Apache 2.0
  )

  tf_http_archive(
      name = "com_google_pprof",
      urls = [
          "https://mirror.bazel.build/github.com/google/pprof/archive/c0fb62ec88c411cc91194465e54db2632845b650.tar.gz",
          "https://github.com/google/pprof/archive/c0fb62ec88c411cc91194465e54db2632845b650.tar.gz",
      ],
      sha256 = "e0928ca4aa10ea1e0551e2d7ce4d1d7ea2d84b2abbdef082b0da84268791d0c4",
      strip_prefix = "pprof-c0fb62ec88c411cc91194465e54db2632845b650",
      build_file = str(Label("//third_party:pprof.BUILD")),
  )

  tf_http_archive(
      name = "cub_archive",
      urls = [
          "https://mirror.bazel.build/github.com/NVlabs/cub/archive/1.7.4.zip",
          "https://github.com/NVlabs/cub/archive/1.7.4.zip",
      ],
      sha256 = "20a1a39fd97e5da7f40f5f2e7fd73fd2ea59f9dc4bb8a6c5f228aa543e727e31",
      strip_prefix = "cub-1.7.4",
      build_file = str(Label("//third_party:cub.BUILD")),
  )

  tf_http_archive(
      name = "cython",
      sha256 = "6dcd30b5ceb887b2b965ee7ceb82ea3acb5f0642fe2206c7636b45acea4798e5",
      urls = [
          "https://mirror.bazel.build/github.com/cython/cython/archive/3732784c45cfb040a5b0936951d196f83a12ea17.tar.gz",
          "https://github.com/cython/cython/archive/3732784c45cfb040a5b0936951d196f83a12ea17.tar.gz",
      ],
      strip_prefix = "cython-3732784c45cfb040a5b0936951d196f83a12ea17",
      build_file = str(Label("//third_party:cython.BUILD")),
      delete = ["BUILD.bazel"],
  )

  tf_http_archive(
      name = "bazel_toolchains",
      urls = [
          "https://mirror.bazel.build/github.com/bazelbuild/bazel-toolchains/archive/b49ba3689f46ac50e9277dafd8ff32b26951f82e.tar.gz",
          "https://github.com/bazelbuild/bazel-toolchains/archive/b49ba3689f46ac50e9277dafd8ff32b26951f82e.tar.gz",
      ],
      sha256 = "1266f1e27b4363c83222f1a776397c7a069fbfd6aacc9559afa61cdd73e1b429",
      strip_prefix = "bazel-toolchains-b49ba3689f46ac50e9277dafd8ff32b26951f82e",
  )

  tf_http_archive(
      name = "arm_neon_2_x86_sse",
      sha256 = "c8d90aa4357f8079d427e87a6f4c493da1fa4140aee926c05902d7ec1533d9a5",
      strip_prefix = "ARM_NEON_2_x86_SSE-0f77d9d182265259b135dad949230ecbf1a2633d",
      urls = [
          "https://mirror.bazel.build/github.com/intel/ARM_NEON_2_x86_SSE/archive/0f77d9d182265259b135dad949230ecbf1a2633d.tar.gz",
          "https://github.com/intel/ARM_NEON_2_x86_SSE/archive/0f77d9d182265259b135dad949230ecbf1a2633d.tar.gz",
      ],
      build_file = str(Label("//third_party:arm_neon_2_x86_sse.BUILD")),
  )

  tf_http_archive(
      name = "flatbuffers",
      strip_prefix = "flatbuffers-971a68110e4fc1bace10fcb6deeb189e7e1a34ce",
      sha256 = "874088d2ee0d9f8524191f77209556415f03dd44e156276edf19e5b90ceb5f55",
      urls = [
          "https://mirror.bazel.build/github.com/google/flatbuffers/archive/971a68110e4fc1bace10fcb6deeb189e7e1a34ce.tar.gz",
          "https://github.com/google/flatbuffers/archive/971a68110e4fc1bace10fcb6deeb189e7e1a34ce.tar.gz",
      ],
      build_file = str(Label("//third_party/flatbuffers:flatbuffers.BUILD")),
  )

  tf_http_archive(
      name = "tflite_mobilenet",
      sha256 = "23f814d1c076bdf03715dfb6cab3713aa4fbdf040fd5448c43196bd2e97a4c1b",
      urls = [
          "https://mirror.bazel.build/storage.googleapis.com/download.tensorflow.org/models/tflite/mobilenet_v1_224_android_quant_2017_11_08.zip",
          "https://storage.googleapis.com/download.tensorflow.org/models/tflite/mobilenet_v1_224_android_quant_2017_11_08.zip",
      ],
      build_file = str(Label("//third_party:tflite_mobilenet.BUILD")),
  )

  tf_http_archive(
      name = "tflite_smartreply",
      sha256 = "8980151b85a87a9c1a3bb1ed4748119e4a85abd3cb5744d83da4d4bd0fbeef7c",
      urls = [
          "https://mirror.bazel.build/storage.googleapis.com/download.tensorflow.org/models/tflite/smartreply_1.0_2017_11_01.zip",
          "https://storage.googleapis.com/download.tensorflow.org/models/tflite/smartreply_1.0_2017_11_01.zip"
      ],
      build_file = str(Label("//third_party:tflite_smartreply.BUILD")),
  )

  ##############################################################################
  # BIND DEFINITIONS
  #
  # Please do not add bind() definitions unless we have no other choice.
  # If that ends up being the case, please leave a comment explaining
  # why we can't depend on the canonical build target.

  # gRPC wants a cares dependency but its contents is not actually
  # important since we have set GRPC_ARES=0 in tools/bazel.rc
  native.bind(
      name = "cares",
      actual = "@grpc//third_party/nanopb:nanopb",
  )

  # Needed by Protobuf
  native.bind(
      name = "grpc_cpp_plugin",
      actual = "@grpc//:grpc_cpp_plugin",
  )

  # gRPC has three empty C++ functions which it wants the user to define
  # at build time. https://github.com/grpc/grpc/issues/13590
  native.bind(
      name = "grpc_lib",
      actual = "@grpc//:grpc++_unsecure",
  )

  # Needed by gRPC
  native.bind(
      name = "libssl",
      actual = "@boringssl//:ssl",
  )

  # Needed by gRPC
  native.bind(
      name = "nanopb",
      actual = "@grpc//third_party/nanopb:nanopb",
  )

  # Needed by gRPC
  native.bind(
      name = "protobuf",
      actual = "@protobuf_archive//:protobuf",
  )

  # gRPC expects //external:protobuf_clib and //external:protobuf_compiler
  # to point to Protobuf's compiler library.
  native.bind(
      name = "protobuf_clib",
      actual = "@protobuf_archive//:protoc_lib",
  )

  # Needed by gRPC
  native.bind(
      name = "protobuf_headers",
      actual = "@protobuf_archive//:protobuf_headers",
  )

  # Needed by Protobuf
  native.bind(
      name = "python_headers",
      actual = str(Label("//util/python:python_headers")),
  )

  # Needed by Protobuf
  native.bind(
      name = "six",
      actual = "@six_archive//:six",
  )

  # Needed by gRPC
  native.bind(
      name = "zlib",
      actual = "@zlib_archive//:zlib",
  )<|MERGE_RESOLUTION|>--- conflicted
+++ resolved
@@ -93,19 +93,11 @@
   tf_http_archive(
       name = "eigen_archive",
       urls = [
-<<<<<<< HEAD
           "http://mirror.bazel.build/bitbucket.org/mehdi_goli/opencl/get/8e8bc4c3efee.tar.gz",
           "https://bitbucket.org/mehdi_goli/opencl/get/8e8bc4c3efee.tar.gz",
       ],
       sha256 = "59f08675fc51b4386f9c47912a9ca8c3904778dac25444e6b1ef8c4fa2b885b2",
       strip_prefix = "mehdi_goli-opencl-8e8bc4c3efee",
-=======
-          "https://mirror.bazel.build/bitbucket.org/eigen/eigen/get/14e1418fcf12.tar.gz",
-          "https://bitbucket.org/eigen/eigen/get/14e1418fcf12.tar.gz",
-      ],
-      sha256 = "2b526c6888639025323fd4f2600533c0f982d304ea48e4f1663e8066bd9f6368",
-      strip_prefix = "eigen-eigen-14e1418fcf12",
->>>>>>> ac8e6739
       build_file = str(Label("//third_party:eigen.BUILD")),
   )
 
