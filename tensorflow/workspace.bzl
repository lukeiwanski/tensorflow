--- conflicted
+++ resolved
@@ -118,22 +118,13 @@
   tf_http_archive(
       name = "eigen_archive",
       urls = [
-<<<<<<< HEAD
           "http://mirror.bazel.build/bitbucket.org/mehdi_goli/opencl/get/494754f23b11.tar.gz",
           "https://bitbucket.org/mehdi_goli/opencl/get/494754f23b11.tar.gz",
       ],
       sha256 = "0796a6e058db3c748d4733663c509e6406c15ac7884543801963dd21564ae002",
       strip_prefix = "mehdi_goli-opencl-494754f23b11",
       build_file = str(Label("//third_party:eigen.BUILD")),
-=======
-          "http://mirror.bazel.build/bitbucket.org/mehdi_goli/opencl/get/a0b4021fee05.tar.gz",
-          "https://bitbucket.org/mehdi_goli/opencl/get/a0b4021fee05.tar.gz",
-      ],
-      sha256 = "4a2369a1d27046487732a57d1d4905c268a927b029d7924864f688df5f6f359b",
-      strip_prefix = "mehdi_goli-opencl-a0b4021fee05",
-      build_file = clean_dep("//third_party:eigen.BUILD"),
       patch_file = clean_dep("//third_party:eigen_fix_cuda_compilation.patch")
->>>>>>> 5fc11c48
   )
 
   tf_http_archive(
