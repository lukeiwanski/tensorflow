--- conflicted
+++ resolved
@@ -63,19 +63,12 @@
 
 def gpu_device_name():
   """Returns the name of a GPU device if available or the empty string."""
-<<<<<<< HEAD
-  return device_lib.gpu_device_name()
+  return compat.as_str(device_lib.gpu_device_name())
 
 def gpu_device_type():
   """Returns the type of a device (GPU/SYCL) if available or the empty
   string."""
-  return device_lib.gpu_device_type()
-=======
-  for x in device_lib.list_local_devices():
-    if x.device_type == "GPU" or x.device_type == "SYCL":
-      return compat.as_str(x.name)
-  return ""
->>>>>>> 47c27b0f
+  return compat.as_str(device_lib.gpu_device_type())
 
 
 def assert_ops_in_graph(expected_ops, graph):
