--- conflicted
+++ resolved
@@ -22,7 +22,6 @@
 
 from tensorflow.python.framework import constant_op
 from tensorflow.python.framework import dtypes
-from tensorflow.python.framework import test_util
 from tensorflow.python.ops import array_ops
 from tensorflow.python.ops import gradient_checker
 from tensorflow.python.ops import gradients_impl
@@ -30,7 +29,6 @@
 from tensorflow.python.ops import nn_grad
 from tensorflow.python.ops import nn_impl
 from tensorflow.python.platform import test
-from tensorflow.python.platform import tf_logging
 
 
 class BatchNormalizationTest(test.TestCase):
@@ -336,19 +334,9 @@
     self.assertLess(err_grad_scale, err_tolerance)
 
   def testInference(self):
-    dtypes = [np.float32]
-    #TODO: {liwanski} SYCL has no support for float16 yet
-    if not "SYCL" in test_util.gpu_device_name():
-      dtypes += [np.float16]
-
     x_shape = [1, 1, 6, 1]
-<<<<<<< HEAD
-    for dtype in dtypes:
-      if test.is_gpu_available(cuda_only=True):
-=======
-    if test.is_gpu_available(cuda_only=True):
-      for dtype in [np.float16, np.float32]:
->>>>>>> 047d7965
+    if test.is_gpu_available(cuda_only=True):
+      for dtype in [np.float16, np.float32]:
         self._test_inference(
             x_shape, dtype, [1], np.float32, use_gpu=True, data_format='NHWC')
         self._test_inference(
@@ -358,7 +346,7 @@
 
     x_shape = [1, 1, 6, 2]
     if test.is_gpu_available(cuda_only=True):
-      for dtype in dtypes:
+      for dtype in [np.float16, np.float32]:
         self._test_inference(
             x_shape, dtype, [2], np.float32, use_gpu=True, data_format='NHWC')
     self._test_inference(
@@ -366,18 +354,13 @@
 
     x_shape = [1, 2, 1, 6]
     if test.is_gpu_available(cuda_only=True):
-      for dtype in dtypes:
+      for dtype in [np.float16, np.float32]:
         self._test_inference(
             x_shape, dtype, [2], np.float32, use_gpu=True, data_format='NCHW')
 
     x_shape = [27, 131, 127, 6]
-<<<<<<< HEAD
-    for dtype in dtypes:
-      if test.is_gpu_available(cuda_only=True):
-=======
-    if test.is_gpu_available(cuda_only=True):
-      for dtype in [np.float16, np.float32]:
->>>>>>> 047d7965
+    if test.is_gpu_available(cuda_only=True):
+      for dtype in [np.float16, np.float32]:
         self._test_inference(
             x_shape, dtype, [131], np.float32, use_gpu=True, data_format='NCHW')
         self._test_inference(
@@ -386,19 +369,9 @@
         x_shape, np.float32, [6], np.float32, use_gpu=False, data_format='NHWC')
 
   def testTraining(self):
-    dtypes = [np.float32]
-    #TODO: {liwanski} SYCL has no support for float16 yet
-    if not "SYCL" in test_util.gpu_device_name():
-      dtypes += [np.float16]
-
     x_shape = [1, 1, 6, 1]
-<<<<<<< HEAD
-    for dtype in dtypes:
-      if test.is_gpu_available(cuda_only=True):
-=======
-    if test.is_gpu_available(cuda_only=True):
-      for dtype in [np.float16, np.float32]:
->>>>>>> 047d7965
+    if test.is_gpu_available(cuda_only=True):
+      for dtype in [np.float16, np.float32]:
         self._test_training(
             x_shape, dtype, [1], np.float32, use_gpu=True, data_format='NHWC')
         self._test_training(
@@ -407,13 +380,8 @@
         x_shape, np.float32, [1], np.float32, use_gpu=False, data_format='NHWC')
 
     x_shape = [1, 1, 6, 2]
-<<<<<<< HEAD
-    for dtype in dtypes:
-      if test.is_gpu_available(cuda_only=True):
-=======
-    if test.is_gpu_available(cuda_only=True):
-      for dtype in [np.float16, np.float32]:
->>>>>>> 047d7965
+    if test.is_gpu_available(cuda_only=True):
+      for dtype in [np.float16, np.float32]:
         self._test_training(
             x_shape, dtype, [2], np.float32, use_gpu=True, data_format='NHWC')
     self._test_training(
@@ -421,18 +389,13 @@
 
     x_shape = [1, 2, 1, 6]
     if test.is_gpu_available(cuda_only=True):
-      for dtype in dtypes:
+      for dtype in [np.float16, np.float32]:
         self._test_training(
             x_shape, dtype, [2], np.float32, use_gpu=True, data_format='NCHW')
 
     x_shape = [27, 131, 127, 6]
-<<<<<<< HEAD
-    for dtype in dtypes:
-      if test.is_gpu_available(cuda_only=True):
-=======
-    if test.is_gpu_available(cuda_only=True):
-      for dtype in [np.float16, np.float32]:
->>>>>>> 047d7965
+    if test.is_gpu_available(cuda_only=True):
+      for dtype in [np.float16, np.float32]:
         self._test_training(
             x_shape, dtype, [131], np.float32, use_gpu=True, data_format='NCHW')
         self._test_training(
@@ -441,23 +404,10 @@
         x_shape, np.float32, [6], np.float32, use_gpu=False, data_format='NHWC')
 
   def testBatchNormGrad(self):
-    dtypes = [np.float32]
-    #TODO: {liwanski} SYCL has no support for float16 yet
-    if not "SYCL" in test_util.gpu_device_name():
-      dtypes += [np.float16]
-
-    if not test.is_gpu_available(cuda_only=True):
-      tf_logging.info("skipping gpu tests since gpu not available")
-      return
     for is_training in [True, False]:
       x_shape = [1, 1, 6, 1]
-<<<<<<< HEAD
-      for dtype in dtypes:
-        if test.is_gpu_available(cuda_only=True):
-=======
       if test.is_gpu_available(cuda_only=True):
         for dtype in [np.float16, np.float32]:
->>>>>>> 047d7965
           self._test_gradient(
               x_shape,
               dtype, [1],
@@ -481,13 +431,8 @@
           is_training=is_training)
 
       x_shape = [1, 1, 6, 2]
-<<<<<<< HEAD
-      for dtype in dtypes:
-        if test.is_gpu_available(cuda_only=True):
-=======
       if test.is_gpu_available(cuda_only=True):
         for dtype in [np.float16, np.float32]:
->>>>>>> 047d7965
           self._test_gradient(
               x_shape,
               dtype, [2],
@@ -505,7 +450,7 @@
 
       x_shape = [1, 2, 1, 6]
       if test.is_gpu_available(cuda_only=True):
-        for dtype in dtypes:
+        for dtype in [np.float16, np.float32]:
           self._test_gradient(
               x_shape,
               dtype, [2],
@@ -515,13 +460,8 @@
               is_training=is_training)
 
       x_shape = [5, 7, 11, 4]
-<<<<<<< HEAD
-      for dtype in dtypes:
-        if test.is_gpu_available(cuda_only=True):
-=======
       if test.is_gpu_available(cuda_only=True):
         for dtype in [np.float16, np.float32]:
->>>>>>> 047d7965
           self._test_gradient(
               x_shape,
               dtype, [7],
@@ -585,27 +525,11 @@
         'shape': [2, 3, 2, 2],
         'err_tolerance': 1e-3,
         'dtype': np.float32,
-<<<<<<< HEAD
-=======
     }, {
         'shape': [2, 3, 2, 2],
         'err_tolerance': 2e-3,
         'dtype': np.float16,
->>>>>>> 047d7965
     }]
-
-    #TODO: {liwanski} SYCL has no support for float16 yet
-    if not "SYCL" in test_util.gpu_device_name():
-      configs += [{
-          'shape': [2, 3, 4, 5],
-          'err_tolerance': 1e-2,
-          'dtype': np.float16,
-      }, {
-          'shape': [2, 3, 2, 2],
-          'err_tolerance': 2e-3,
-          'dtype': np.float16,
-      }]
-
     for config in configs:
       self._testBatchNormGradGrad(config)
 
