# Copyright 2017 The TensorFlow Authors. All Rights Reserved.
#
# Licensed under the Apache License, Version 2.0 (the "License");
# you may not use this file except in compliance with the License.
# You may obtain a copy of the License at
#
#     http://www.apache.org/licenses/LICENSE-2.0
#
# Unless required by applicable law or agreed to in writing, software
# distributed under the License is distributed on an "AS IS" BASIS,
# WITHOUT WARRANTIES OR CONDITIONS OF ANY KIND, either express or implied.
# See the License for the specific language governing permissions and
# limitations under the License.
# ==============================================================================
from __future__ import absolute_import
from __future__ import division
from __future__ import print_function

from tensorflow.python.framework import dtypes
from tensorflow.python.framework import ops
from tensorflow.python.ops import array_ops
from tensorflow.python.ops import data_flow_ops
from tensorflow.python.ops import math_ops
from tensorflow.python.platform import test

TIMEOUT = 1

class StageTest(test.TestCase):


  def testSimple(self):
    with ops.Graph().as_default() as G:
      with ops.device('/cpu:0'):
        x = array_ops.placeholder(dtypes.float32)
        v = 2. * (array_ops.zeros([128, 128]) + x)
      with ops.device(test.gpu_device_name()):
        stager = data_flow_ops.StagingArea([dtypes.float32])
        stage = stager.put([v])
        y = stager.get()
        y = math_ops.reduce_max(math_ops.matmul(y, y))

    G.finalize()

    with self.test_session(use_gpu=True, graph=G) as sess:
      sess.run(stage, feed_dict={x: -1})
      for i in range(10):
        _, yval = sess.run([stage, y], feed_dict={x: i})
        self.assertAllClose(4 * (i - 1) * (i - 1) * 128, yval, rtol=1e-4)

  def testMultiple(self):
    with ops.Graph().as_default() as G:
      with ops.device('/cpu:0'):
        x = array_ops.placeholder(dtypes.float32)
        v = 2. * (array_ops.zeros([128, 128]) + x)
      with ops.device(test.gpu_device_name()):
        stager = data_flow_ops.StagingArea([dtypes.float32, dtypes.float32])
        stage = stager.put([x, v])
        z, y = stager.get()
        y = math_ops.reduce_max(z * math_ops.matmul(y, y))

    G.finalize()

    with self.test_session(use_gpu=True, graph=G) as sess:
      sess.run(stage, feed_dict={x: -1})
      for i in range(10):
        _, yval = sess.run([stage, y], feed_dict={x: i})
        self.assertAllClose(
            4 * (i - 1) * (i - 1) * (i - 1) * 128, yval, rtol=1e-4)

  def testDictionary(self):
    with ops.Graph().as_default() as G:
      with ops.device('/cpu:0'):
        x = array_ops.placeholder(dtypes.float32)
        v = 2. * (array_ops.zeros([128, 128]) + x)
      with ops.device(test.gpu_device_name()):
        stager = data_flow_ops.StagingArea(
            [dtypes.float32, dtypes.float32],
            shapes=[[], [128, 128]],
            names=['x', 'v'])
        stage = stager.put({'x': x, 'v': v})
        ret = stager.get()
        z = ret['x']
        y = ret['v']
        y = math_ops.reduce_max(z * math_ops.matmul(y, y))

    G.finalize()

    with self.test_session(use_gpu=True, graph=G) as sess:
      sess.run(stage, feed_dict={x: -1})
      for i in range(10):
        _, yval = sess.run([stage, y], feed_dict={x: i})
        self.assertAllClose(
            4 * (i - 1) * (i - 1) * (i - 1) * 128, yval, rtol=1e-4)

  def testColocation(self):
    gpu_dev = test.gpu_device_name()

    with ops.Graph().as_default() as G:
      with ops.device('/cpu:0'):
        x = array_ops.placeholder(dtypes.float32)
        v = 2. * (array_ops.zeros([128, 128]) + x)
      with ops.device(gpu_dev):
        stager = data_flow_ops.StagingArea([dtypes.float32])
        y = stager.put([v])
<<<<<<< HEAD
        self.assertEqual(y.device, gpu_dev)
=======
        expected_name = gpu_dev if 'gpu' not in gpu_dev else '/device:GPU:0'
        self.assertEqual(y.device, expected_name)
>>>>>>> afa03e2f
      with ops.device('/cpu:0'):
        x = stager.get()
        self.assertEqual(x.device, '/device:CPU:0')

    G.finalize()

  def testPeek(self):
    with ops.Graph().as_default() as G:
      with ops.device('/cpu:0'):
        x = array_ops.placeholder(dtypes.int32, name='x')
        p = array_ops.placeholder(dtypes.int32, name='p')
      with ops.device(test.gpu_device_name()):
        stager = data_flow_ops.StagingArea([dtypes.int32, ], shapes=[[]])
        stage = stager.put([x])
        peek = stager.peek(p)
        ret = stager.get()

    G.finalize()

    with self.test_session(use_gpu=True, graph=G) as sess:
      for i in range(10):
        sess.run(stage, feed_dict={x:i})

      for i in range(10):
        self.assertTrue(sess.run(peek, feed_dict={p:i}) == i)

  def testSizeAndClear(self):
    with ops.Graph().as_default() as G:
      with ops.device('/cpu:0'):
        x = array_ops.placeholder(dtypes.float32, name='x')
        v = 2. * (array_ops.zeros([128, 128]) + x)
      with ops.device(test.gpu_device_name()):
        stager = data_flow_ops.StagingArea(
            [dtypes.float32, dtypes.float32],
            shapes=[[], [128, 128]],
            names=['x', 'v'])
        stage = stager.put({'x': x, 'v': v})
        ret = stager.get()
        size = stager.size()
        clear = stager.clear()

    G.finalize()

    with self.test_session(use_gpu=True, graph=G) as sess:
      sess.run(stage, feed_dict={x: -1})
      self.assertEqual(sess.run(size), 1)
      sess.run(stage, feed_dict={x: -1})
      self.assertEqual(sess.run(size), 2)
      sess.run(clear)
      self.assertEqual(sess.run(size), 0)

  def testCapacity(self):
    capacity = 3

    with ops.Graph().as_default() as G:
      with ops.device('/cpu:0'):
        x = array_ops.placeholder(dtypes.int32, name='x')
      with ops.device(test.gpu_device_name()):
        stager = data_flow_ops.StagingArea([dtypes.int32, ],
          capacity=capacity, shapes=[[]])
        stage = stager.put([x])
        ret = stager.get()
        size = stager.size()

    G.finalize()

    from six.moves import queue as Queue
    import threading

    queue = Queue.Queue()
    n = 8

    with self.test_session(use_gpu=True, graph=G) as sess:
      # Stage data in a separate thread which will block
      # when it hits the staging area's capacity and thus
      # not fill the queue with n tokens
      def thread_run():
        for i in range(n):
          sess.run(stage, feed_dict={x: i})
          queue.put(0)

      t = threading.Thread(target=thread_run)
      t.daemon = True
      t.start()

      # Get tokens from the queue until a timeout occurs
      try:
        for i in range(n):
          queue.get(timeout=TIMEOUT)
      except Queue.Empty:
        pass

      # Should've timed out on the iteration 'capacity'
      if not i == capacity:
        self.fail("Expected to timeout on iteration '{}' "
                  "but instead timed out on iteration '{}' "
                  "Staging Area size is '{}' and configured "
                  "capacity is '{}'.".format(capacity, i,
                                            sess.run(size),
                                            capacity))

      # Should have capacity elements in the staging area
      self.assertTrue(sess.run(size) == capacity)

      # Clear the staging area completely
      for i in range(n):
        self.assertTrue(sess.run(ret) == i)

      # It should now be empty
      self.assertTrue(sess.run(size) == 0)

  def testMemoryLimit(self):
    memory_limit = 512*1024  # 512K
    chunk = 200*1024 # 256K
    capacity = memory_limit // chunk

    with ops.Graph().as_default() as G:
      with ops.device('/cpu:0'):
        x = array_ops.placeholder(dtypes.uint8, name='x')
      with ops.device(test.gpu_device_name()):
        stager = data_flow_ops.StagingArea([dtypes.uint8, ],
          memory_limit=memory_limit, shapes=[[]])
        stage = stager.put([x])
        ret = stager.get()
        size = stager.size()

    G.finalize()

    from six.moves import queue as Queue
    import threading
    import numpy as np

    queue = Queue.Queue()
    n = 8

    with self.test_session(use_gpu=True, graph=G) as sess:
      # Stage data in a separate thread which will block
      # when it hits the staging area's capacity and thus
      # not fill the queue with n tokens
      def thread_run():
        for i in range(n):
          sess.run(stage, feed_dict={x: np.full(chunk, i, dtype=np.uint8)})
          queue.put(0)

      t = threading.Thread(target=thread_run)
      t.daemon = True
      t.start()

      # Get tokens from the queue until a timeout occurs
      try:
        for i in range(n):
          queue.get(timeout=TIMEOUT)
      except Queue.Empty:
        pass

      # Should've timed out on the iteration 'capacity'
      if not i == capacity:
        self.fail("Expected to timeout on iteration '{}' "
                  "but instead timed out on iteration '{}' "
                  "Staging Area size is '{}' and configured "
                  "capacity is '{}'.".format(capacity, i,
                                            sess.run(size),
                                            capacity))

      # Should have capacity elements in the staging area
      self.assertTrue(sess.run(size) == capacity)

      # Clear the staging area completely
      for i in range(n):
        self.assertTrue(np.all(sess.run(ret) == i))

      self.assertTrue(sess.run(size) == 0)

if __name__ == '__main__':
  test.main()<|MERGE_RESOLUTION|>--- conflicted
+++ resolved
@@ -102,12 +102,8 @@
       with ops.device(gpu_dev):
         stager = data_flow_ops.StagingArea([dtypes.float32])
         y = stager.put([v])
-<<<<<<< HEAD
-        self.assertEqual(y.device, gpu_dev)
-=======
         expected_name = gpu_dev if 'gpu' not in gpu_dev else '/device:GPU:0'
         self.assertEqual(y.device, expected_name)
->>>>>>> afa03e2f
       with ops.device('/cpu:0'):
         x = stager.get()
         self.assertEqual(x.device, '/device:CPU:0')
