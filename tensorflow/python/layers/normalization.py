# Copyright 2015 The TensorFlow Authors. All Rights Reserved.
#
# Licensed under the Apache License, Version 2.0 (the "License");
# you may not use this file except in compliance with the License.
# You may obtain a copy of the License at
#
#     http://www.apache.org/licenses/LICENSE-2.0
#
# Unless required by applicable law or agreed to in writing, software
# distributed under the License is distributed on an "AS IS" BASIS,
# WITHOUT WARRANTIES OR CONDITIONS OF ANY KIND, either express or implied.
# See the License for the specific language governing permissions and
# limitations under the License.
# =============================================================================

# pylint: disable=unused-import,g-bad-import-order
"""Contains the normalization layer classes and their functional aliases.
"""
from __future__ import absolute_import
from __future__ import division
from __future__ import print_function

import six
from six.moves import xrange  # pylint: disable=redefined-builtin
import numpy as np

from tensorflow.python.eager import context
from tensorflow.python.framework import constant_op
from tensorflow.python.framework import ops
from tensorflow.python.framework import tensor_shape
from tensorflow.python.layers import base
from tensorflow.python.layers import utils
from tensorflow.python.ops import array_ops
from tensorflow.python.ops import nn
from tensorflow.python.ops import gen_resource_variable_ops
from tensorflow.python.ops import resource_variable_ops
from tensorflow.python.ops import math_ops
from tensorflow.python.ops import init_ops
from tensorflow.python.ops import state_ops
from tensorflow.python.training import moving_averages


class BatchNormalization(base.Layer):
  """Batch Normalization layer from http://arxiv.org/abs/1502.03167.

  "Batch Normalization: Accelerating Deep Network Training by Reducing
  Internal Covariate Shift"

  Sergey Ioffe, Christian Szegedy

  Arguments:
<<<<<<< HEAD
    axis: Integer, the axis that should be normalized (typically the features
      axis). For instance, after a `Conv2D` layer with
      `data_format="channels_first"`, set `axis=1` in `BatchNormalization`.
=======
    axis: An `int` or list of `int`, the axis or axes that should be
        normalized, typically the features axis/axes. For instance, after a
        `Conv2D` layer with `data_format="channels_first"`, set `axis=1`. If a
        list of axes is provided, each axis in `axis` will be normalized
        simultaneously. Default is `-1` which takes uses last axis. Note: when
        using multi-axis batch norm, the `beta`, `gamma`, `moving_mean`, and
        `moving_variance` variables are the same rank as the input Tensor, with
        dimension size 1 in all reduced (non-axis) dimensions).
>>>>>>> 6a8322f6
    momentum: Momentum for the moving average.
    epsilon: Small float added to variance to avoid dividing by zero.
    center: If True, add offset of `beta` to normalized tensor. If False, `beta`
      is ignored.
    scale: If True, multiply by `gamma`. If False, `gamma` is
      not used. When the next layer is linear (also e.g. `nn.relu`), this can be
      disabled since the scaling can be done by the next layer.
    beta_initializer: Initializer for the beta weight.
    gamma_initializer: Initializer for the gamma weight.
    moving_mean_initializer: Initializer for the moving mean.
    moving_variance_initializer: Initializer for the moving variance.
    beta_regularizer: Optional regularizer for the beta weight.
    gamma_regularizer: Optional regularizer for the gamma weight.
    beta_constraint: An optional projection function to be applied to the `beta`
        weight after being updated by an `Optimizer` (e.g. used to implement
        norm constraints or value constraints for layer weights). The function
        must take as input the unprojected variable and must return the
        projected variable (which must have the same shape). Constraints are
        not safe to use when doing asynchronous distributed training.
    gamma_constraint: An optional projection function to be applied to the
        `gamma` weight after being updated by an `Optimizer`.
    renorm: Whether to use Batch Renormalization
      (https://arxiv.org/abs/1702.03275). This adds extra variables during
      training. The inference is the same for either value of this parameter.
    renorm_clipping: A dictionary that may map keys 'rmax', 'rmin', 'dmax' to
      scalar `Tensors` used to clip the renorm correction. The correction
      `(r, d)` is used as `corrected_value = normalized_value * r + d`, with
      `r` clipped to [rmin, rmax], and `d` to [-dmax, dmax]. Missing rmax, rmin,
      dmax are set to inf, 0, inf, respectively.
    renorm_momentum: Momentum used to update the moving means and standard
      deviations with renorm. Unlike `momentum`, this affects training
      and should be neither too small (which would add noise) nor too large
      (which would give stale estimates). Note that `momentum` is still applied
      to get the means and variances for inference.
    fused: if `True`, use a faster, fused implementation if possible.
      If `None`, use the system recommended implementation.
    trainable: Boolean, if `True` also add variables to the graph collection
      `GraphKeys.TRAINABLE_VARIABLES` (see tf.Variable).
<<<<<<< HEAD
=======
    virtual_batch_size: An `int`. By default, `virtual_batch_size` is `None`,
      which means batch normalization is performed across the whole batch. When
      `virtual_batch_size` is not `None`, instead perform "Ghost Batch
      Normalization", which creates virtual sub-batches which are each
      normalized separately (with shared gamma, beta, and moving statistics).
      Must divide the actual batch size during execution.
    adjustment: A function taking the `Tensor` containing the (dynamic) shape of
      the input tensor and returning a pair (scale, bias) to apply to the
      normalized values (before gamma and beta), only during training. For
      example, if axis==-1,
        `adjustment = lambda shape: (
          tf.random_uniform(shape[-1:], 0.93, 1.07),
          tf.random_uniform(shape[-1:], -0.1, 0.1))`
      will scale the normalized value by up to 7% up or down, then shift the
      result by up to 0.1 (with independent scaling and bias for each feature
      but shared across all examples), and finally apply gamma and/or beta. If
      `None`, no adjustment is applied. Cannot be specified if
      virtual_batch_size is specified.
>>>>>>> 6a8322f6
    name: A string, the name of the layer.
  """

  def __init__(self,
               axis=-1,
               momentum=0.99,
               epsilon=1e-3,
               center=True,
               scale=True,
               beta_initializer=init_ops.zeros_initializer(),
               gamma_initializer=init_ops.ones_initializer(),
               moving_mean_initializer=init_ops.zeros_initializer(),
               moving_variance_initializer=init_ops.ones_initializer(),
               beta_regularizer=None,
               gamma_regularizer=None,
               beta_constraint=None,
               gamma_constraint=None,
               renorm=False,
               renorm_clipping=None,
               renorm_momentum=0.99,
               fused=None,
               trainable=True,
<<<<<<< HEAD
=======
               virtual_batch_size=None,
               adjustment=None,
>>>>>>> 6a8322f6
               name=None,
               **kwargs):
    super(BatchNormalization, self).__init__(
        name=name, trainable=trainable, **kwargs)
    self.axis = axis
    self.momentum = momentum
    self.epsilon = epsilon
    self.center = center
    self.scale = scale
    self.beta_initializer = beta_initializer
    self.gamma_initializer = gamma_initializer
    self.moving_mean_initializer = moving_mean_initializer
    self.moving_variance_initializer = moving_variance_initializer
    self.beta_regularizer = beta_regularizer
    self.gamma_regularizer = gamma_regularizer
    self.beta_constraint = beta_constraint
    self.gamma_constraint = gamma_constraint
    self.renorm = renorm
    self.virtual_batch_size = virtual_batch_size
    self.adjustment = adjustment
    if fused is None:
      fused = True

    self.fused = fused
    self._bessels_correction_test_only = True
<<<<<<< HEAD
=======

>>>>>>> 6a8322f6
    if renorm:
      renorm_clipping = renorm_clipping or {}
      keys = ['rmax', 'rmin', 'dmax']
      if set(renorm_clipping) - set(keys):
        raise ValueError('renorm_clipping %s contains keys not in %s' %
                         (renorm_clipping, keys))
      self.renorm_clipping = renorm_clipping
      self.renorm_momentum = renorm_momentum

  def build(self, input_shape):
    input_shape = tensor_shape.TensorShape(input_shape)
    if not input_shape.ndims:
      raise ValueError('Input has undefined rank:', input_shape)
    ndims = len(input_shape)

    # Convert axis to list and resolve negatives
    if isinstance(self.axis, int):
      self.axis = [self.axis]

    if not isinstance(self.axis, list):
      raise TypeError('axis must be int or list, type given: %s'
                      % type(self.axis))

    for idx, x in enumerate(self.axis):
      if x < 0:
        self.axis[idx] = ndims + x

    # Validate axes
    for x in self.axis:
      if x < 0 or x >= ndims:
        raise ValueError('Invalid axis: %d' % x)
    if len(self.axis) != len(set(self.axis)):
      raise ValueError('Duplicate axis: %s' % self.axis)

    if self.virtual_batch_size is not None:
      if self.virtual_batch_size <= 0:
        raise ValueError('virtual_batch_size must be a positive integer that '
                         'divides the true batch size of the input Tensor')
      # If using virtual batches, the first dimension must be the batch
      # dimension and cannot be the batch norm axis
      if 0 in self.axis:
        raise ValueError('When using virtual_batch_size, the batch dimension '
                         'must be 0 and thus axis cannot include 0')
      if self.adjustment is not None:
        raise ValueError('When using virtual_batch_size, adjustment cannot '
                         'be specified')

    if self.fused:
      # Currently fused batch norm doesn't support renorm and beta/gamma
      # regularizer; and only supports an input tensor of rank 4 and a channel
      # dimension on axis 1 and 3.
      # TODO(yaozhang): if input is not 4D, reshape it to 4D and reshape the
      # output back to its original shape accordingly.
      self.fused = (not self.renorm and
                    ndims == 4 and
                    self.axis in [[1], [3]] and
                    self.beta_regularizer is None and
                    self.gamma_regularizer is None and
                    self.virtual_batch_size is None and
                    self.adjustment is None)
      # TODO(chrisying): fused batch norm is currently not supported for
      # multi-axis batch norm and by extension virtual batches. In some cases,
      # it might be possible to use fused batch norm but would require reshaping
      # the Tensor to 4D with the axis in 1 or 3 (preferred 1) which is
      # particularly tricky. A compromise might be to just support the most
      # common use case (turning 5D w/ virtual batch to NCHW)

    if self.fused:
      if self.axis == [1]:
        self._data_format = 'NCHW'
      elif self.axis == [3]:
        self._data_format = 'NHWC'
<<<<<<< HEAD

    param_dim = input_shape[axis]
    if not param_dim.value:
      raise ValueError('Input has undefined `axis` dimension. Input shape: ',
                       input_shape)
    self.input_spec = base.InputSpec(ndim=ndim,
                                     axes={self.axis: param_dim.value})
=======
      else:
        raise ValueError('Unsupported axis, fused batch norm only supports '
                         'axis == [1] or axis == [3]')

    axis_to_dim = {x: input_shape[x].value for x in self.axis}
    for x in axis_to_dim:
      if axis_to_dim[x] is None:
        raise ValueError('Input has undefined `axis` dimension. Input shape: ',
                         input_shape)
    self.input_spec = base.InputSpec(ndim=ndims, axes=axis_to_dim)

    if len(axis_to_dim) == 1 and self.virtual_batch_size is None:
      # Single axis batch norm (most common/default use-case)
      param_shape = (list(axis_to_dim.values())[0],)
    else:
      # Parameter shape is the original shape but with 1 in all non-axis dims
      param_shape = [axis_to_dim[i] if i in axis_to_dim
                     else 1 for i in range(ndims)]
      if self.virtual_batch_size is not None:
        # When using virtual batches, add an extra dim at index 1
        param_shape.insert(1, 1)
        for idx, x in enumerate(self.axis):
          self.axis[idx] = x + 1      # Account for added dimension
>>>>>>> 6a8322f6

    if self.scale:
      self.gamma = self.add_variable(name='gamma',
                                     shape=param_shape,
                                     initializer=self.gamma_initializer,
                                     regularizer=self.gamma_regularizer,
                                     constraint=self.gamma_constraint,
                                     trainable=True)
    else:
      self.gamma = None
      if self.fused:
        self._gamma_const = array_ops.constant(1.0, shape=param_shape)

    if self.center:
      self.beta = self.add_variable(name='beta',
                                    shape=param_shape,
                                    initializer=self.beta_initializer,
                                    regularizer=self.beta_regularizer,
                                    constraint=self.beta_constraint,
                                    trainable=True)
    else:
      self.beta = None
      if self.fused:
        self._beta_const = array_ops.constant(0.0, shape=param_shape)

    # Disable variable partitioning when creating the moving mean and variance
    try:
      if self._scope:
        partitioner = self._scope.partitioner
        self._scope.set_partitioner(None)
      else:
        partitioner = None
      self.moving_mean = self.add_variable(
          name='moving_mean',
          shape=param_shape,
          initializer=self.moving_mean_initializer,
          trainable=False)

      self.moving_variance = self.add_variable(
          name='moving_variance',
          shape=param_shape,
          initializer=self.moving_variance_initializer,
          trainable=False)

      self._one_minus_decay = 1.0 - self.momentum
      if self.renorm:
        # Create variables to maintain the moving mean and standard deviation.
        # These are used in training and thus are different from the moving
        # averages above. The renorm variables are colocated with moving_mean
        # and moving_variance.
        # NOTE: below, the outer `with device` block causes the current device
        # stack to be cleared. The nested ones use a `lambda` to set the desired
        # device and ignore any devices that may be set by the custom getter.
        def _renorm_variable(name, shape):
          var = self.add_variable(name=name,
                                  shape=shape,
                                  initializer=init_ops.zeros_initializer(),
                                  trainable=False)
          return var

        with ops.device(None):
          device = ((lambda _: self.moving_mean.device)
                    if context.in_graph_mode() else self.moving_mean.device)
          with ops.device(device):
            self.renorm_mean = _renorm_variable('renorm_mean', param_shape)
            self.renorm_mean_weight = _renorm_variable('renorm_mean_weight', ())
          # We initialize renorm_stddev to 0, and maintain the (0-initialized)
          # renorm_stddev_weight. This allows us to (1) mix the average
          # stddev with the minibatch stddev early in training, and (2) compute
          # the unbiased average stddev by dividing renorm_stddev by the weight.
          device = ((lambda _: self.moving_variance.device)
                    if context.in_graph_mode() else self.moving_variance.device)
          with ops.device(device):
            self.renorm_stddev = _renorm_variable('renorm_stddev', param_shape)
            self.renorm_stddev_weight = _renorm_variable(
                'renorm_stddev_weight', ())
    finally:
      if partitioner:
        self._scope.set_partitioner(partitioner)
    self.built = True

  def _assign_moving_average(self, variable, value, one_minus_decay):
    with ops.name_scope(None, 'AssignMovingAvg',
                        [variable, value, one_minus_decay]) as scope:
      with ops.colocate_with(variable):
        update_delta = math_ops.multiply(
            math_ops.subtract(variable.read_value(), value),
            one_minus_decay)
        if isinstance(variable, resource_variable_ops.ResourceVariable):
          # state_ops.assign_sub does an extra read_variable_op after the
          # assign. We avoid that here.
          return gen_resource_variable_ops.assign_sub_variable_op(
              variable.handle, update_delta, name=scope)
        else:
          return state_ops.assign_sub(variable, update_delta, name=scope)

  def _fused_batch_norm(self, inputs, training):
    """Returns the output of fused batch norm."""
    # TODO(reedwm): Add support for fp16 inputs.
    beta = self.beta if self.center else self._beta_const
    gamma = self.gamma if self.scale else self._gamma_const

    def _fused_batch_norm_training():
      return nn.fused_batch_norm(
          inputs,
          gamma,
          beta,
          epsilon=self.epsilon,
          data_format=self._data_format)

    def _fused_batch_norm_inference():
      return nn.fused_batch_norm(
          inputs,
          gamma,
          beta,
          mean=self.moving_mean,
          variance=self.moving_variance,
          epsilon=self.epsilon,
          is_training=False,
          data_format=self._data_format)

    output, mean, variance = utils.smart_cond(
        training, _fused_batch_norm_training, _fused_batch_norm_inference)
    if not self._bessels_correction_test_only:
      # Remove Bessel's correction to be consistent with non-fused batch norm.
      # Note that the variance computed by fused batch norm is
      # with Bessel's correction.
      sample_size = math_ops.cast(
          array_ops.size(inputs) / array_ops.size(variance), variance.dtype)
      factor = (sample_size - math_ops.cast(1.0, variance.dtype)) / sample_size
      variance *= factor

    training_value = utils.constant_value(training)
    if training_value is None:
      one_minus_decay = utils.smart_cond(training,
                                         lambda: self._one_minus_decay,
                                         lambda: 0.)
    else:
      one_minus_decay = ops.convert_to_tensor(self._one_minus_decay)
    if training_value or training_value is None:
      mean_update = self._assign_moving_average(self.moving_mean, mean,
                                                one_minus_decay)
      variance_update = self._assign_moving_average(self.moving_variance,
                                                    variance, one_minus_decay)
      if context.in_graph_mode():
        # Note that in Eager mode, the updates are already executed when running
        # assign_moving_averages. So we do not need to put them into
        # collections.
        self.add_update(mean_update, inputs=inputs)
        self.add_update(variance_update, inputs=inputs)

    return output

  def _renorm_correction_and_moments(self, mean, variance, training):
    """Returns the correction and update values for renorm."""
    stddev = math_ops.sqrt(variance + self.epsilon)
    # Compute the average mean and standard deviation, as if they were
    # initialized with this batch's moments.
    mixed_renorm_mean = (self.renorm_mean +
                         (1. - self.renorm_mean_weight) * mean)
    mixed_renorm_stddev = (self.renorm_stddev +
                           (1. - self.renorm_stddev_weight) * stddev)
    # Compute the corrections for batch renorm.
    r = stddev / mixed_renorm_stddev
    d = (mean - mixed_renorm_mean) / mixed_renorm_stddev
    # Ensure the corrections use pre-update moving averages.
    with ops.control_dependencies([r, d]):
      mean = array_ops.identity(mean)
      stddev = array_ops.identity(stddev)
    rmin, rmax, dmax = [self.renorm_clipping.get(key)
                        for key in ['rmin', 'rmax', 'dmax']]
    if rmin is not None:
      r = math_ops.maximum(r, rmin)
    if rmax is not None:
      r = math_ops.minimum(r, rmax)
    if dmax is not None:
      d = math_ops.maximum(d, -dmax)
      d = math_ops.minimum(d, dmax)
    # When not training, use r=1, d=0.
    r = utils.smart_cond(training, lambda: r, lambda: array_ops.ones_like(r))
    d = utils.smart_cond(training, lambda: d, lambda: array_ops.zeros_like(d))

    def _update_renorm_variable(var, weight, value):
      """Updates a moving average and weight, returns the unbiased value."""
      value = array_ops.identity(value)
      def _do_update():
        # Update the variables without zero debiasing. The debiasing will be
        # accomplished by dividing the exponential moving average by the weight.
        # For example, after a single update, the moving average would be
        # (1-decay) * value. and the weight will be 1-decay, with their ratio
        # giving the value.
        # Make sure the weight is not updated until before r and d computation.
        with ops.control_dependencies([value]):
          weight_value = array_ops.constant(1., dtype=weight.dtype)
        new_var = moving_averages.assign_moving_average(
            var, value, self.renorm_momentum, zero_debias=False)
        new_weight = moving_averages.assign_moving_average(
            weight, weight_value, self.renorm_momentum, zero_debias=False)
        return new_var / new_weight
      def _fake_update():
        return array_ops.identity(var)
      return utils.smart_cond(training, _do_update, _fake_update)

    with ops.colocate_with(self.moving_mean):
      new_mean = _update_renorm_variable(self.renorm_mean,
                                         self.renorm_mean_weight,
                                         mean)
    with ops.colocate_with(self.moving_variance):
      new_stddev = _update_renorm_variable(self.renorm_stddev,
                                           self.renorm_stddev_weight,
                                           stddev)
      # Make sqrt(moving_variance + epsilon) = new_stddev.
      new_variance = math_ops.square(new_stddev) - self.epsilon

    return (r, d, new_mean, new_variance)

  def call(self, inputs, training=False):
<<<<<<< HEAD
    if self.fused:
      return self._fused_batch_norm(inputs, training=training)
=======
    if self.virtual_batch_size is not None:
      # Virtual batches (aka ghost batches) can be simulated by reshaping the
      # Tensor and reusing the existing batch norm implementation
      original_shape = [-1] + inputs.shape.as_list()[1:]
      expanded_shape = [self.virtual_batch_size, -1] + original_shape[1:]

      # Will cause errors if virtual_batch_size does not divide the batch size
      inputs = array_ops.reshape(inputs, expanded_shape)

      def undo_virtual_batching(outputs):
        outputs = array_ops.reshape(outputs, original_shape)
        return outputs

    if self.fused:
      outputs = self._fused_batch_norm(inputs, training=training)
      if self.virtual_batch_size is not None:
        # Currently never reaches here since fused_batch_norm does not support
        # virtual batching
        return undo_virtual_batching(outputs)
      return outputs
>>>>>>> 6a8322f6

    # Compute the axes along which to reduce the mean / variance
    input_shape = inputs.get_shape()
    ndims = len(input_shape)
    reduction_axes = [i for i in range(ndims) if i not in self.axis]
    if self.virtual_batch_size is not None:
      del reduction_axes[1]     # Do not reduce along virtual batch dim

    # Broadcasting only necessary for single-axis batch norm where the axis is
    # not the last dimension
    broadcast_shape = [1] * ndims
    broadcast_shape[self.axis[0]] = input_shape[self.axis[0]].value
    def _broadcast(v):
      if (v is not None and
          len(v.get_shape()) != ndims and
          reduction_axes != list(range(ndims - 1))):
        return array_ops.reshape(v, broadcast_shape)
      return v

    scale, offset = _broadcast(self.gamma), _broadcast(self.beta)

    def _compose_transforms(scale, offset, then_scale, then_offset):
      if then_scale is not None:
        scale *= then_scale
        offset *= then_scale
      if then_offset is not None:
        offset += then_offset
      return (scale, offset)

    # Determine a boolean value for `training`: could be True, False, or None.
    training_value = utils.constant_value(training)
    if training_value is not False:
      if self.adjustment:
        adj_scale, adj_bias = self.adjustment(array_ops.shape(inputs))
        # Adjust only during training.
        adj_scale = utils.smart_cond(training,
                                     lambda: adj_scale,
                                     lambda: array_ops.ones_like(adj_scale))
        adj_bias = utils.smart_cond(training,
                                    lambda: adj_bias,
                                    lambda: array_ops.zeros_like(adj_bias))
        scale, offset = _compose_transforms(adj_scale, adj_bias, scale, offset)

      # Some of the computations here are not necessary when training==False
      # but not a constant. However, this makes the code simpler.
      keep_dims = self.virtual_batch_size is not None or len(self.axis) > 1
      mean, variance = nn.moments(inputs, reduction_axes, keep_dims=keep_dims)

      moving_mean = self.moving_mean
      moving_variance = self.moving_variance

      mean = utils.smart_cond(training,
                              lambda: mean,
                              lambda: moving_mean)
      variance = utils.smart_cond(training,
                                  lambda: variance,
                                  lambda: moving_variance)

      if self.renorm:
        r, d, new_mean, new_variance = self._renorm_correction_and_moments(
            mean, variance, training)
        # When training, the normalized values (say, x) will be transformed as
        # x * gamma + beta without renorm, and (x * r + d) * gamma + beta
        # = x * (r * gamma) + (d * gamma + beta) with renorm.
        r = _broadcast(array_ops.stop_gradient(r, name='renorm_r'))
        d = _broadcast(array_ops.stop_gradient(d, name='renorm_d'))
        scale, offset = _compose_transforms(r, d, scale, offset)
      else:
        new_mean, new_variance = mean, variance

      if self.virtual_batch_size is not None:
        # This isn't strictly correct since in ghost batch norm, you are
        # supposed to sequentially update the moving_mean and moving_variance
        # with each sub-batch. However, since the moving statistics are only
        # used during evaluation, it is more efficient to just update in one
        # step and should not make a significant difference in the result.
        new_mean = math_ops.reduce_mean(new_mean,
                                        axis=1, keep_dims=True)
        new_variance = math_ops.reduce_mean(new_variance,
                                            axis=1, keep_dims=True)

      def _do_update(var, value):
        return moving_averages.assign_moving_average(
            var, value, self.momentum, zero_debias=False)

      mean_update = utils.smart_cond(
          training,
          lambda: _do_update(self.moving_mean, new_mean),
          lambda: self.moving_mean)
      variance_update = utils.smart_cond(
          training,
          lambda: _do_update(self.moving_variance, new_variance),
          lambda: self.moving_variance)
      if context.in_graph_mode():
        self.add_update(mean_update, inputs=inputs)
        self.add_update(variance_update, inputs=inputs)

    else:
      mean, variance = self.moving_mean, self.moving_variance

<<<<<<< HEAD
    def _broadcast(v):
      if needs_broadcasting and v is not None:
        # In this case we must explicitly broadcast all parameters.
        return array_ops.reshape(v, broadcast_shape)
      return v

    return nn.batch_normalization(inputs,
                                  _broadcast(mean),
                                  _broadcast(variance),
                                  _broadcast(offset),
                                  _broadcast(scale),
                                  self.epsilon)
=======
    outputs = nn.batch_normalization(inputs,
                                     _broadcast(mean),
                                     _broadcast(variance),
                                     offset,
                                     scale,
                                     self.epsilon)
    # If some components of the shape got lost due to adjustments, fix that.
    outputs.set_shape(input_shape)

    if self.virtual_batch_size is not None:
      return undo_virtual_batching(outputs)

    return outputs
>>>>>>> 6a8322f6


def batch_normalization(inputs,
                        axis=-1,
                        momentum=0.99,
                        epsilon=1e-3,
                        center=True,
                        scale=True,
                        beta_initializer=init_ops.zeros_initializer(),
                        gamma_initializer=init_ops.ones_initializer(),
                        moving_mean_initializer=init_ops.zeros_initializer(),
                        moving_variance_initializer=init_ops.ones_initializer(),
                        beta_regularizer=None,
                        gamma_regularizer=None,
                        beta_constraint=None,
                        gamma_constraint=None,
                        training=False,
                        trainable=True,
                        name=None,
                        reuse=None,
                        renorm=False,
                        renorm_clipping=None,
                        renorm_momentum=0.99,
<<<<<<< HEAD
                        fused=None):
=======
                        fused=None,
                        virtual_batch_size=None,
                        adjustment=None):
>>>>>>> 6a8322f6
  """Functional interface for the batch normalization layer.

  Reference: http://arxiv.org/abs/1502.03167

  "Batch Normalization: Accelerating Deep Network Training by Reducing
  Internal Covariate Shift"

  Sergey Ioffe, Christian Szegedy

  Note: when training, the moving_mean and moving_variance need to be updated.
  By default the update ops are placed in `tf.GraphKeys.UPDATE_OPS`, so they
  need to be added as a dependency to the `train_op`. For example:

  ```python
    update_ops = tf.get_collection(tf.GraphKeys.UPDATE_OPS)
    with tf.control_dependencies(update_ops):
      train_op = optimizer.minimize(loss)
  ```

  Arguments:
    inputs: Tensor input.
    axis: Integer, the axis that should be normalized (typically the features
      axis). For instance, after a `Convolution2D` layer with
      `data_format="channels_first"`, set `axis=1` in `BatchNormalization`.
    momentum: Momentum for the moving average.
    epsilon: Small float added to variance to avoid dividing by zero.
    center: If True, add offset of `beta` to normalized tensor. If False, `beta`
      is ignored.
    scale: If True, multiply by `gamma`. If False, `gamma` is
      not used. When the next layer is linear (also e.g. `nn.relu`), this can be
      disabled since the scaling can be done by the next layer.
    beta_initializer: Initializer for the beta weight.
    gamma_initializer: Initializer for the gamma weight.
    moving_mean_initializer: Initializer for the moving mean.
    moving_variance_initializer: Initializer for the moving variance.
    beta_regularizer: Optional regularizer for the beta weight.
    gamma_regularizer: Optional regularizer for the gamma weight.
    beta_constraint: An optional projection function to be applied to the `beta`
        weight after being updated by an `Optimizer` (e.g. used to implement
        norm constraints or value constraints for layer weights). The function
        must take as input the unprojected variable and must return the
        projected variable (which must have the same shape). Constraints are
        not safe to use when doing asynchronous distributed training.
    gamma_constraint: An optional projection function to be applied to the
        `gamma` weight after being updated by an `Optimizer`.
    training: Either a Python boolean, or a TensorFlow boolean scalar tensor
      (e.g. a placeholder). Whether to return the output in training mode
      (normalized with statistics of the current batch) or in inference mode
      (normalized with moving statistics). **NOTE**: make sure to set this
      parameter correctly, or else your training/inference will not work
      properly.
    trainable: Boolean, if `True` also add variables to the graph collection
      `GraphKeys.TRAINABLE_VARIABLES` (see tf.Variable).
    name: String, the name of the layer.
    reuse: Boolean, whether to reuse the weights of a previous layer
      by the same name.
    renorm: Whether to use Batch Renormalization
      (https://arxiv.org/abs/1702.03275). This adds extra variables during
      training. The inference is the same for either value of this parameter.
    renorm_clipping: A dictionary that may map keys 'rmax', 'rmin', 'dmax' to
      scalar `Tensors` used to clip the renorm correction. The correction
      `(r, d)` is used as `corrected_value = normalized_value * r + d`, with
      `r` clipped to [rmin, rmax], and `d` to [-dmax, dmax]. Missing rmax, rmin,
      dmax are set to inf, 0, inf, respectively.
    renorm_momentum: Momentum used to update the moving means and standard
      deviations with renorm. Unlike `momentum`, this affects training
      and should be neither too small (which would add noise) nor too large
      (which would give stale estimates). Note that `momentum` is still applied
      to get the means and variances for inference.
    fused: if `True`, use a faster, fused implementation if possible.
      If `None`, use the system recommended implementation.
<<<<<<< HEAD
=======
    virtual_batch_size: An `int`. By default, `virtual_batch_size` is `None`,
      which means batch normalization is performed across the whole batch. When
      `virtual_batch_size` is not `None`, instead perform "Ghost Batch
      Normalization", which creates virtual sub-batches which are each
      normalized separately (with shared gamma, beta, and moving statistics).
      Must divide the actual batch size during execution.
    adjustment: A function taking the `Tensor` containing the (dynamic) shape of
      the input tensor and returning a pair (scale, bias) to apply to the
      normalized values (before gamma and beta), only during training. For
      example, if axis==-1,
        `adjustment = lambda shape: (
          tf.random_uniform(shape[-1:], 0.93, 1.07),
          tf.random_uniform(shape[-1:], -0.1, 0.1))`
      will scale the normalized value by up to 7% up or down, then shift the
      result by up to 0.1 (with independent scaling and bias for each feature
      but shared across all examples), and finally apply gamma and/or beta. If
      `None`, no adjustment is applied. Cannot be specified if
      virtual_batch_size is specified.
>>>>>>> 6a8322f6

  Returns:
    Output tensor.

  Raises:
    ValueError: if eager execution is enabled.
  """
  layer = BatchNormalization(
      axis=axis,
      momentum=momentum,
      epsilon=epsilon,
      center=center,
      scale=scale,
      beta_initializer=beta_initializer,
      gamma_initializer=gamma_initializer,
      moving_mean_initializer=moving_mean_initializer,
      moving_variance_initializer=moving_variance_initializer,
      beta_regularizer=beta_regularizer,
      gamma_regularizer=gamma_regularizer,
      beta_constraint=beta_constraint,
      gamma_constraint=gamma_constraint,
      renorm=renorm,
      renorm_clipping=renorm_clipping,
      renorm_momentum=renorm_momentum,
      fused=fused,
      trainable=trainable,
<<<<<<< HEAD
=======
      virtual_batch_size=virtual_batch_size,
      adjustment=adjustment,
>>>>>>> 6a8322f6
      name=name,
      _reuse=reuse,
      _scope=name)
  return layer.apply(inputs, training=training)


# Aliases

BatchNorm = BatchNormalization
batch_norm = batch_normalization<|MERGE_RESOLUTION|>--- conflicted
+++ resolved
@@ -49,11 +49,6 @@
   Sergey Ioffe, Christian Szegedy
 
   Arguments:
-<<<<<<< HEAD
-    axis: Integer, the axis that should be normalized (typically the features
-      axis). For instance, after a `Conv2D` layer with
-      `data_format="channels_first"`, set `axis=1` in `BatchNormalization`.
-=======
     axis: An `int` or list of `int`, the axis or axes that should be
         normalized, typically the features axis/axes. For instance, after a
         `Conv2D` layer with `data_format="channels_first"`, set `axis=1`. If a
@@ -62,7 +57,6 @@
         using multi-axis batch norm, the `beta`, `gamma`, `moving_mean`, and
         `moving_variance` variables are the same rank as the input Tensor, with
         dimension size 1 in all reduced (non-axis) dimensions).
->>>>>>> 6a8322f6
     momentum: Momentum for the moving average.
     epsilon: Small float added to variance to avoid dividing by zero.
     center: If True, add offset of `beta` to normalized tensor. If False, `beta`
@@ -101,8 +95,6 @@
       If `None`, use the system recommended implementation.
     trainable: Boolean, if `True` also add variables to the graph collection
       `GraphKeys.TRAINABLE_VARIABLES` (see tf.Variable).
-<<<<<<< HEAD
-=======
     virtual_batch_size: An `int`. By default, `virtual_batch_size` is `None`,
       which means batch normalization is performed across the whole batch. When
       `virtual_batch_size` is not `None`, instead perform "Ghost Batch
@@ -121,7 +113,6 @@
       but shared across all examples), and finally apply gamma and/or beta. If
       `None`, no adjustment is applied. Cannot be specified if
       virtual_batch_size is specified.
->>>>>>> 6a8322f6
     name: A string, the name of the layer.
   """
 
@@ -144,11 +135,8 @@
                renorm_momentum=0.99,
                fused=None,
                trainable=True,
-<<<<<<< HEAD
-=======
                virtual_batch_size=None,
                adjustment=None,
->>>>>>> 6a8322f6
                name=None,
                **kwargs):
     super(BatchNormalization, self).__init__(
@@ -174,10 +162,7 @@
 
     self.fused = fused
     self._bessels_correction_test_only = True
-<<<<<<< HEAD
-=======
-
->>>>>>> 6a8322f6
+
     if renorm:
       renorm_clipping = renorm_clipping or {}
       keys = ['rmax', 'rmin', 'dmax']
@@ -250,15 +235,6 @@
         self._data_format = 'NCHW'
       elif self.axis == [3]:
         self._data_format = 'NHWC'
-<<<<<<< HEAD
-
-    param_dim = input_shape[axis]
-    if not param_dim.value:
-      raise ValueError('Input has undefined `axis` dimension. Input shape: ',
-                       input_shape)
-    self.input_spec = base.InputSpec(ndim=ndim,
-                                     axes={self.axis: param_dim.value})
-=======
       else:
         raise ValueError('Unsupported axis, fused batch norm only supports '
                          'axis == [1] or axis == [3]')
@@ -282,7 +258,6 @@
         param_shape.insert(1, 1)
         for idx, x in enumerate(self.axis):
           self.axis[idx] = x + 1      # Account for added dimension
->>>>>>> 6a8322f6
 
     if self.scale:
       self.gamma = self.add_variable(name='gamma',
@@ -500,10 +475,6 @@
     return (r, d, new_mean, new_variance)
 
   def call(self, inputs, training=False):
-<<<<<<< HEAD
-    if self.fused:
-      return self._fused_batch_norm(inputs, training=training)
-=======
     if self.virtual_batch_size is not None:
       # Virtual batches (aka ghost batches) can be simulated by reshaping the
       # Tensor and reusing the existing batch norm implementation
@@ -524,7 +495,6 @@
         # virtual batching
         return undo_virtual_batching(outputs)
       return outputs
->>>>>>> 6a8322f6
 
     # Compute the axes along which to reduce the mean / variance
     input_shape = inputs.get_shape()
@@ -625,20 +595,6 @@
     else:
       mean, variance = self.moving_mean, self.moving_variance
 
-<<<<<<< HEAD
-    def _broadcast(v):
-      if needs_broadcasting and v is not None:
-        # In this case we must explicitly broadcast all parameters.
-        return array_ops.reshape(v, broadcast_shape)
-      return v
-
-    return nn.batch_normalization(inputs,
-                                  _broadcast(mean),
-                                  _broadcast(variance),
-                                  _broadcast(offset),
-                                  _broadcast(scale),
-                                  self.epsilon)
-=======
     outputs = nn.batch_normalization(inputs,
                                      _broadcast(mean),
                                      _broadcast(variance),
@@ -652,7 +608,6 @@
       return undo_virtual_batching(outputs)
 
     return outputs
->>>>>>> 6a8322f6
 
 
 def batch_normalization(inputs,
@@ -676,13 +631,9 @@
                         renorm=False,
                         renorm_clipping=None,
                         renorm_momentum=0.99,
-<<<<<<< HEAD
-                        fused=None):
-=======
                         fused=None,
                         virtual_batch_size=None,
                         adjustment=None):
->>>>>>> 6a8322f6
   """Functional interface for the batch normalization layer.
 
   Reference: http://arxiv.org/abs/1502.03167
@@ -704,7 +655,7 @@
 
   Arguments:
     inputs: Tensor input.
-    axis: Integer, the axis that should be normalized (typically the features
+    axis: An `int`, the axis that should be normalized (typically the features
       axis). For instance, after a `Convolution2D` layer with
       `data_format="channels_first"`, set `axis=1` in `BatchNormalization`.
     momentum: Momentum for the moving average.
@@ -754,8 +705,6 @@
       to get the means and variances for inference.
     fused: if `True`, use a faster, fused implementation if possible.
       If `None`, use the system recommended implementation.
-<<<<<<< HEAD
-=======
     virtual_batch_size: An `int`. By default, `virtual_batch_size` is `None`,
       which means batch normalization is performed across the whole batch. When
       `virtual_batch_size` is not `None`, instead perform "Ghost Batch
@@ -774,7 +723,6 @@
       but shared across all examples), and finally apply gamma and/or beta. If
       `None`, no adjustment is applied. Cannot be specified if
       virtual_batch_size is specified.
->>>>>>> 6a8322f6
 
   Returns:
     Output tensor.
@@ -801,11 +749,8 @@
       renorm_momentum=renorm_momentum,
       fused=fused,
       trainable=trainable,
-<<<<<<< HEAD
-=======
       virtual_batch_size=virtual_batch_size,
       adjustment=adjustment,
->>>>>>> 6a8322f6
       name=name,
       _reuse=reuse,
       _scope=name)
