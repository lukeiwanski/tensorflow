--- conflicted
+++ resolved
@@ -2603,12 +2603,9 @@
         "//conditions:default": [],
     }) + if_mkl([
         "//third_party/mkl:intel_binary_blob",
-<<<<<<< HEAD
+        "@mkl_dnn//:mkl_dnn",
     ]) + if_acl([
         "//third_party/acl:intel_binary_blob",
-=======
-        "@mkl_dnn//:mkl_dnn",
->>>>>>> 170ac7b4
     ]) + if_cuda([
         "//tensorflow/core/platform/default/build_config:cublas_plugin",
     ]),
