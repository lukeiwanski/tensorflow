# Platform-specific build configurations.

load("@protobuf_archive//:protobuf.bzl", "proto_gen")
load("@protobuf_archive//:protobuf.bzl", "py_proto_library")
load("//tensorflow:tensorflow.bzl", "if_not_mobile")
load("//tensorflow:tensorflow.bzl", "if_not_windows")
load("//tensorflow/core:platform/default/build_config_root.bzl", "if_static")
load("@local_config_cuda//cuda:build_defs.bzl", "if_cuda")
load(
    "//third_party/mkl:build_defs.bzl",
    "if_mkl",
)

# Appends a suffix to a list of deps.
def tf_deps(deps, suffix):
  tf_deps = []

  # If the package name is in shorthand form (ie: does not contain a ':'),
  # expand it to the full name.
  for dep in deps:
    tf_dep = dep

    if not ":" in dep:
      dep_pieces = dep.split("/")
      tf_dep += ":" + dep_pieces[len(dep_pieces) - 1]

    tf_deps += [tf_dep + suffix]

  return tf_deps

# Modified from @cython//:Tools/rules.bzl
def pyx_library(
    name,
    deps=[],
    py_deps=[],
    srcs=[],
    **kwargs):
  """Compiles a group of .pyx / .pxd / .py files.

  First runs Cython to create .cpp files for each input .pyx or .py + .pxd
  pair. Then builds a shared object for each, passing "deps" to each cc_binary
  rule (includes Python headers by default). Finally, creates a py_library rule
  with the shared objects and any pure Python "srcs", with py_deps as its
  dependencies; the shared objects can be imported like normal Python files.

  Args:
    name: Name for the rule.
    deps: C/C++ dependencies of the Cython (e.g. Numpy headers).
    py_deps: Pure Python dependencies of the final library.
    srcs: .py, .pyx, or .pxd files to either compile or pass through.
    **kwargs: Extra keyword arguments passed to the py_library.
  """
  # First filter out files that should be run compiled vs. passed through.
  py_srcs = []
  pyx_srcs = []
  pxd_srcs = []
  for src in srcs:
    if src.endswith(".pyx") or (src.endswith(".py")
                                and src[:-3] + ".pxd" in srcs):
      pyx_srcs.append(src)
    elif src.endswith(".py"):
      py_srcs.append(src)
    else:
      pxd_srcs.append(src)
    if src.endswith("__init__.py"):
      pxd_srcs.append(src)

  # Invoke cython to produce the shared object libraries.
  cpp_outs = [src.split(".")[0] + ".cpp" for src in pyx_srcs]
  native.genrule(
      name = name + "_cython_translation",
      srcs = pyx_srcs,
      outs = cpp_outs,
      cmd = ("PYTHONHASHSEED=0 $(location @cython//:cython_binary) --cplus $(SRCS)"
             # Rename outputs to expected location.
             + """ && python -c 'import shutil, sys; n = len(sys.argv); [shutil.copyfile(src.split(".")[0] + ".cpp", dst) for src, dst in zip(sys.argv[1:], sys.argv[1+n//2:])]' $(SRCS) $(OUTS)"""),
      tools = ["@cython//:cython_binary"] + pxd_srcs,
  )

  shared_objects = []
  for src in pyx_srcs:
    stem = src.split(".")[0]
    shared_object_name = stem + ".so"
    native.cc_binary(
        name=shared_object_name,
        srcs=[stem + ".cpp"],
        deps=deps + ["//util/python:python_headers"],
        linkshared = 1,
    )
    shared_objects.append(shared_object_name)

  # Now create a py_library with these shared objects as data.
  native.py_library(
      name=name,
      srcs=py_srcs,
      deps=py_deps,
      srcs_version = "PY2AND3",
      data=shared_objects,
      **kwargs
  )

def _proto_cc_hdrs(srcs, use_grpc_plugin=False):
  ret = [s[:-len(".proto")] + ".pb.h" for s in srcs]
  if use_grpc_plugin:
    ret += [s[:-len(".proto")] + ".grpc.pb.h" for s in srcs]
  return ret

def _proto_cc_srcs(srcs, use_grpc_plugin=False):
  ret = [s[:-len(".proto")] + ".pb.cc" for s in srcs]
  if use_grpc_plugin:
    ret += [s[:-len(".proto")] + ".grpc.pb.cc" for s in srcs]
  return ret

# Re-defined protocol buffer rule to allow building "header only" protocol
# buffers, to avoid duplicate registrations. Also allows non-iterable cc_libs
# containing select() statements.
def cc_proto_library(
    name,
    srcs=[],
    deps=[],
    cc_libs=[],
    include=None,
    protoc="@protobuf_archive//:protoc",
    internal_bootstrap_hack=False,
    use_grpc_plugin=False,
    default_header=False,
    **kargs):
  """Bazel rule to create a C++ protobuf library from proto source files.

  Args:
    name: the name of the cc_proto_library.
    srcs: the .proto files of the cc_proto_library.
    deps: a list of dependency labels; must be cc_proto_library.
    cc_libs: a list of other cc_library targets depended by the generated
        cc_library.
    include: a string indicating the include path of the .proto files.
    protoc: the label of the protocol compiler to generate the sources.
    internal_bootstrap_hack: a flag indicate the cc_proto_library is used only
        for bootstraping. When it is set to True, no files will be generated.
        The rule will simply be a provider for .proto files, so that other
        cc_proto_library can depend on it.
    use_grpc_plugin: a flag to indicate whether to call the grpc C++ plugin
        when processing the proto files.
    default_header: Controls the naming of generated rules. If True, the `name`
        rule will be header-only, and an _impl rule will contain the
        implementation. Otherwise the header-only rule (name + "_headers_only")
        must be referred to explicitly.
    **kargs: other keyword arguments that are passed to cc_library.
  """

  includes = []
  if include != None:
    includes = [include]

  if internal_bootstrap_hack:
    # For pre-checked-in generated files, we add the internal_bootstrap_hack
    # which will skip the codegen action.
    proto_gen(
        name=name + "_genproto",
        srcs=srcs,
        deps=[s + "_genproto" for s in deps],
        includes=includes,
        protoc=protoc,
        visibility=["//visibility:public"],
    )
    # An empty cc_library to make rule dependency consistent.
    native.cc_library(
        name=name,
        **kargs)
    return

  grpc_cpp_plugin = None
  if use_grpc_plugin:
    grpc_cpp_plugin = "//external:grpc_cpp_plugin"

  gen_srcs = _proto_cc_srcs(srcs, use_grpc_plugin)
  gen_hdrs = _proto_cc_hdrs(srcs, use_grpc_plugin)
  outs = gen_srcs + gen_hdrs

  proto_gen(
      name=name + "_genproto",
      srcs=srcs,
      deps=[s + "_genproto" for s in deps],
      includes=includes,
      protoc=protoc,
      plugin=grpc_cpp_plugin,
      plugin_language="grpc",
      gen_cc=1,
      outs=outs,
      visibility=["//visibility:public"],
  )

  if use_grpc_plugin:
    cc_libs += ["//external:grpc_lib"]

  if default_header:
    header_only_name = name
    impl_name = name + "_impl"
  else:
    header_only_name = name + "_headers_only"
    impl_name = name

  native.cc_library(
      name=impl_name,
      srcs=gen_srcs,
      hdrs=gen_hdrs,
      deps=cc_libs + deps,
      includes=includes,
      **kargs)
  native.cc_library(
      name=header_only_name,
      deps=["@protobuf_archive//:protobuf_headers"] + if_static([impl_name]),
      hdrs=gen_hdrs,
      **kargs)

def tf_proto_library_cc(name, srcs = [], has_services = None,
                        protodeps = [],
                        visibility = [], testonly = 0,
                        cc_libs = [],
                        cc_stubby_versions = None,
                        cc_grpc_version = None,
                        j2objc_api_version = 1,
                        cc_api_version = 2, go_api_version = 2,
                        java_api_version = 2, py_api_version = 2,
                        js_api_version = 2, js_codegen = "jspb",
                        default_header = False):
  js_codegen = js_codegen  # unused argument
  js_api_version = js_api_version  # unused argument
  native.filegroup(
      name = name + "_proto_srcs",
      srcs = srcs + tf_deps(protodeps, "_proto_srcs"),
      testonly = testonly,
      visibility = visibility,
  )

  use_grpc_plugin = None
  if cc_grpc_version:
    use_grpc_plugin = True
  cc_proto_library(
      name = name + "_cc",
      srcs = srcs,
      deps = tf_deps(protodeps, "_cc") + ["@protobuf_archive//:cc_wkt_protos"],
      cc_libs = cc_libs + if_static(
          ["@protobuf_archive//:protobuf"],
          ["@protobuf_archive//:protobuf_headers"]
      ),
      copts = if_not_windows([
          "-Wno-unknown-warning-option",
          "-Wno-unused-but-set-variable",
          "-Wno-sign-compare",
      ]),
      protoc = "@protobuf_archive//:protoc",
      use_grpc_plugin = use_grpc_plugin,
      testonly = testonly,
      visibility = visibility,
      default_header = default_header,
  )

def tf_proto_library_py(name, srcs=[], protodeps=[], deps=[], visibility=[],
                        testonly=0,
                        srcs_version="PY2AND3"):
  py_proto_library(
      name = name + "_py",
      srcs = srcs,
      srcs_version = srcs_version,
      deps = deps + tf_deps(protodeps, "_py") + ["@protobuf_archive//:protobuf_python"],
      protoc = "@protobuf_archive//:protoc",
      default_runtime = "@protobuf_archive//:protobuf_python",
      visibility = visibility,
      testonly = testonly,
  )

def tf_jspb_proto_library(**kwargs):
  pass

def tf_nano_proto_library(**kwargs):
  pass

def tf_proto_library(name, srcs = [], has_services = None,
                     protodeps = [],
                     visibility = [], testonly = 0,
                     cc_libs = [],
                     cc_api_version = 2, cc_grpc_version = None,
                     go_api_version = 2,
                     j2objc_api_version = 1,
                     java_api_version = 2, py_api_version = 2,
                     js_api_version = 2, js_codegen = "jspb",
                     default_header = False):
  """Make a proto library, possibly depending on other proto libraries."""
  js_api_version = js_api_version  # unused argument
  js_codegen = js_codegen  # unused argument
  tf_proto_library_cc(
      name = name,
      srcs = srcs,
      protodeps = protodeps,
      cc_grpc_version = cc_grpc_version,
      cc_libs = cc_libs,
      testonly = testonly,
      visibility = visibility,
      default_header = default_header,
  )

  tf_proto_library_py(
      name = name,
      srcs = srcs,
      protodeps = protodeps,
      srcs_version = "PY2AND3",
      testonly = testonly,
      visibility = visibility,
  )

def tf_additional_lib_hdrs(exclude = []):
  windows_hdrs = native.glob([
      "platform/default/*.h",
      "platform/windows/*.h",
      "platform/posix/error.h",
  ], exclude = exclude)
  return select({
    "//tensorflow:windows" : windows_hdrs,
    "//tensorflow:windows_msvc" : windows_hdrs,
    "//conditions:default" : native.glob([
        "platform/default/*.h",
        "platform/posix/*.h",
      ], exclude = exclude),
  })

def tf_additional_lib_srcs(exclude = []):
  windows_srcs = native.glob([
      "platform/default/*.cc",
      "platform/windows/*.cc",
      "platform/posix/error.cc",
  ], exclude = exclude)
  return select({
    "//tensorflow:windows" : windows_srcs,
    "//tensorflow:windows_msvc" : windows_srcs,
    "//conditions:default" : native.glob([
        "platform/default/*.cc",
        "platform/posix/*.cc",
      ], exclude = exclude),
  })

# pylint: disable=unused-argument
def tf_additional_framework_hdrs(exclude = []):
  return []

def tf_additional_framework_srcs(exclude = []):
  return []
# pylint: enable=unused-argument

def tf_additional_minimal_lib_srcs():
  return [
      "platform/default/integral_types.h",
      "platform/default/mutex.h",
  ]

def tf_additional_proto_hdrs():
  return [
      "platform/default/integral_types.h",
      "platform/default/logging.h",
      "platform/default/protobuf.h"
  ]

def tf_additional_proto_srcs():
  return [
      "platform/default/logging.cc",
      "platform/default/protobuf.cc",
  ]

def tf_additional_all_protos():
  return ["//tensorflow/core:protos_all"]

def tf_protos_all_impl():
  return ["//tensorflow/core:protos_all_cc_impl"]

def tf_protos_all():
  return if_static(
      extra_deps=tf_protos_all_impl(),
      otherwise=["//tensorflow/core:protos_all_cc"])

def tf_env_time_hdrs():
  return [
      "platform/env_time.h",
  ]

def tf_env_time_srcs():
  win_env_time = native.glob([
    "platform/windows/env_time.cc",
    "platform/env_time.cc",
  ], exclude = [])
  return select({
    "//tensorflow:windows" : win_env_time,
    "//tensorflow:windows_msvc" : win_env_time,
    "//conditions:default" : native.glob([
        "platform/posix/env_time.cc",
        "platform/env_time.cc",
      ], exclude = []),
  })

def tf_additional_cupti_wrapper_deps():
  return ["//tensorflow/core/platform/default/gpu:cupti_wrapper"]

def tf_additional_gpu_tracer_srcs():
  return ["platform/default/gpu_tracer.cc"]

def tf_additional_gpu_tracer_cuda_deps():
  return []

def tf_additional_gpu_tracer_deps():
  return []

def tf_additional_libdevice_data():
  return []

def tf_additional_libdevice_deps():
  return ["@local_config_cuda//cuda:cuda_headers"]

def tf_additional_libdevice_srcs():
  return ["platform/default/cuda_libdevice_path.cc"]

def tf_additional_test_deps():
  return []

def tf_additional_test_srcs():
  return [
      "platform/default/test_benchmark.cc",
  ] + select({
      "//tensorflow:windows" : [
          "platform/windows/test.cc"
        ],
      "//conditions:default" : [
          "platform/posix/test.cc",
        ],
    })

def tf_kernel_tests_linkstatic():
  return 0

def tf_additional_lib_defines():
  return select({
      "//tensorflow:with_jemalloc_linux_x86_64": ["TENSORFLOW_USE_JEMALLOC"],
      "//tensorflow:with_jemalloc_linux_ppc64le":["TENSORFLOW_USE_JEMALLOC"],
      "//conditions:default": [],
  })

def tf_additional_lib_deps():
  return if_static(
      ["@nsync//:nsync_cpp"],
      ["@nsync//:nsync_headers"]
  ) + select({
      "//tensorflow:with_jemalloc_linux_x86_64_dynamic": ["@jemalloc//:jemalloc_headers"],
      "//tensorflow:with_jemalloc_linux_ppc64le_dynamic": ["@jemalloc//:jemalloc_headers"],
      "//tensorflow:with_jemalloc_linux_x86_64": ["@jemalloc//:jemalloc_impl"],
      "//tensorflow:with_jemalloc_linux_ppc64le": ["@jemalloc//:jemalloc_impl"],
      "//conditions:default": [],
  })

def tf_additional_core_deps():
  return select({
      "//tensorflow:with_gcp_support": [
          "//tensorflow/core/platform/cloud:gcs_file_system",
      ],
      "//conditions:default": [],
  }) + select({
      "//tensorflow:with_hdfs_support": [
          "//tensorflow/core/platform/hadoop:hadoop_file_system",
      ],
      "//conditions:default": [],
  }) + select({
      "//tensorflow:with_s3_support": [
<<<<<<< HEAD
          "//tensorflow/contrib/s3:s3_file_system",
=======
          "//tensorflow/core/platform/s3:s3_file_system",
>>>>>>> 6a8322f6
      ],
      "//conditions:default": [],
  })

# TODO(jart, jhseu): Delete when GCP is default on.
def tf_additional_cloud_op_deps():
  return select({
      "//tensorflow:windows": [],
      "//tensorflow:android": [],
      "//tensorflow:ios": [],
      "//tensorflow:with_gcp_support": [
        "//tensorflow/contrib/cloud:bigquery_reader_ops_op_lib",
      ],
      "//conditions:default": [],
  })

# TODO(jart, jhseu): Delete when GCP is default on.
def tf_additional_cloud_kernel_deps():
  return select({
      "//tensorflow:windows": [],
      "//tensorflow:android": [],
      "//tensorflow:ios": [],
      "//tensorflow:with_gcp_support": [
        "//tensorflow/contrib/cloud/kernels:bigquery_reader_ops",
      ],
      "//conditions:default": [],
  })

def tf_lib_proto_parsing_deps():
  return [
      ":protos_all_cc",
      "//tensorflow/core/platform/default/build_config:proto_parsing",
  ]

def tf_additional_verbs_lib_defines():
  return select({
      "//tensorflow:with_verbs_support": ["TENSORFLOW_USE_VERBS"],
      "//conditions:default": [],
  })

def tf_additional_mpi_lib_defines():
  return select({
      "//tensorflow:with_mpi_support": ["TENSORFLOW_USE_MPI"],
      "//conditions:default": [],
  })

def tf_additional_gdr_lib_defines():
  return select({
      "//tensorflow:with_gdr_support": ["TENSORFLOW_USE_GDR"],
      "//conditions:default": [],
  })

def tf_pyclif_proto_library(name, proto_lib, proto_srcfile="", visibility=None,
                            **kwargs):
  pass

def tf_additional_binary_deps():
  return ["@nsync//:nsync_cpp"] + if_cuda(
      [
          "//tensorflow/stream_executor:cuda_platform",
          "//tensorflow/core/platform/default/build_config:cuda",
      ],
  ) + select({
      "//tensorflow:with_jemalloc_linux_x86_64": ["@jemalloc//:jemalloc_impl"],
      "//tensorflow:with_jemalloc_linux_ppc64le": ["@jemalloc//:jemalloc_impl"],
      "//conditions:default": [],
  })  + [
      # TODO(allenl): Split these out into their own shared objects (they are
      # here because they are shared between contrib/ op shared objects and
      # core).
      "//tensorflow/core/kernels:lookup_util",
      "//tensorflow/core/util/tensor_bundle",
  ] + if_mkl(
      [
          "//third_party/mkl:intel_binary_blob",
      ],
  )<|MERGE_RESOLUTION|>--- conflicted
+++ resolved
@@ -467,11 +467,7 @@
       "//conditions:default": [],
   }) + select({
       "//tensorflow:with_s3_support": [
-<<<<<<< HEAD
-          "//tensorflow/contrib/s3:s3_file_system",
-=======
           "//tensorflow/core/platform/s3:s3_file_system",
->>>>>>> 6a8322f6
       ],
       "//conditions:default": [],
   })
