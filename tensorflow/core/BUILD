# Description:
# TensorFlow is a computational framework, primarily for use in machine
# learning applications.
#
# Public targets:
#
# ":protos_all" - exports all core TensorFlow protos
#     ":protos_all_py" - py_proto_library version (Google-internal)
# ":lib" - exports the public non-test headers for:
#     platform/: Platform-specific code and external dependencies
#     lib/: Low-level libraries that are not TensorFlow-specific
# ":test" - test equivalent of ":lib".
#     This is currently public, but may be made internal in the
#     future.  Try to avoid depending on it.
# ":framework" - exports the public non-test headers for:
#     util/: General low-level TensorFlow-specific libraries
#     framework/: Support for adding new ops & kernels
#     example/: Wrappers to simplify access to Example proto
# ":ops" - defines TensorFlow ops, but no implementations / kernels
#     ops/: Standard ops
#     user_ops/: User-supplied ops
#     This aggregates a number of smaller op libraries (":*_op_lib")
# ":core_cpu" - exports the public non-test headers for:
#     graph/: Support for graphs made up of ops
#     common_runtime/: Common code for execution of graphs
#     public/: Public APIs for running graphs
# ":core" - The code for ":core_cpu" plus a GPU runtime
# ":all_kernels" - The cpu-specific kernels, plus gpu kernels if
#     built with Cuda
# ":tensorflow_opensource" - The complete open-source package, including
#      ":all_kernels", ":core", and a Session implementation.
# ":tensorflow" - "tensorflow_opensource" plus some Google-internal libraries.
# ":testlib" - TensorFlow-specific test support, e.g. utilities for testing
#      kernels.
# ":direct_session" - An implementation of the Session interface that
#      directly runs Graphs via the internal TensorFlow executor.
#  "framework_lite" - Intended to be used by operator implementations
#      (kernels) that can also be run outside the tensorflow runtime. This
#      contains a small set of headers and utilities that can be used for core
#      kernels, without bringing in libraries that can bloat code size (e.g.,
#      logging is not included because using it will bring in a large amount of
#      ostream code).
#
# ":example_parser_configuration" -- A library for extracting the
#      tensorflow.Example proto configuration from a Graph.
#
# Public Android targets:
#
# filegroup ":android_proto_srcs" - Protos
# filegroup ":android_srcs" - Core sources
# cc_library ":android_tensorflow_lib" - Native library
# cc_library ":android_tensorflow_lib_selective_registration" - Native library
#   supporting SELECTIVE_REGISTRATION feature.
# portable_proto_library ":android_proto_lib" (Google-internal)

package(default_visibility = [
    "//tensorflow:internal",
    "//tensorflow_models:__subpackages__",
])

licenses(["notice"])  # Apache 2.0

load(
    "//tensorflow:tensorflow.bzl",
    "full_path",
    "if_android",
    "if_ios",
    "if_x86",
    "if_not_mobile",
    "if_not_windows",
    "tf_copts",
    "tf_cc_test",
    "tf_cc_tests",
    "tf_cuda_library",
    "tf_gen_op_libs",
    "tf_generate_proto_text_sources",
    "tf_genrule_cmd_append_to_srcs",
    "tf_opts_nortti_if_android",
    "cc_header_only_library",
)
load("//tensorflow:tensorflow.bzl", "tf_cc_test_mkl")
load("//tensorflow:tensorflow.bzl", "tf_cc_test_gpu")
load("//tensorflow:tensorflow.bzl", "tf_cc_tests_gpu")
load("//tensorflow:tensorflow.bzl", "tf_version_info_genrule")
load("//tensorflow:tensorflow.bzl", "tf_cuda_only_cc_test")

# For platform specific build config
load(
    "//tensorflow/core:platform/default/build_config.bzl",
    "tf_proto_library",
    "tf_proto_library_cc",
    "tf_additional_core_deps",
    "tf_additional_lib_defines",
    "tf_additional_lib_deps",
    "tf_additional_lib_hdrs",
    "tf_additional_lib_srcs",
    "tf_additional_minimal_lib_srcs",
    "tf_additional_proto_hdrs",
    "tf_additional_proto_srcs",
    "tf_additional_stream_executor_srcs",
    "tf_additional_cupti_wrapper_deps",
    "tf_additional_libdevice_data",
    "tf_additional_libdevice_deps",
    "tf_additional_libdevice_srcs",
    "tf_additional_test_deps",
    "tf_additional_test_srcs",
    "tf_env_time_hdrs",
    "tf_env_time_srcs",
    "tf_kernel_tests_linkstatic",
    "tf_additional_cloud_op_deps",
    "tf_additional_cloud_kernel_deps",
    "tf_lib_proto_parsing_deps",
    "tf_additional_verbs_lib_defines",
    "tf_additional_mpi_lib_defines",
)
load(
    "//tensorflow/core:platform/default/build_config_root.bzl",
    "tf_cuda_tests_tags",
)
load(
    "//third_party/mkl:build_defs.bzl",
    "if_mkl",
)

# -----------------------------------------------------------------------------
# Public targets

# Protos which are needed for core tensorflow, including on mobile builds.
#
# Note that some protos are in neither additional_core_proto_srcs nor this
# filegroup; e.g.  ones with individual proto_library targets.
CORE_PROTO_SRCS = [
    "example/example.proto",
    "example/feature.proto",
    "framework/allocation_description.proto",
    "framework/attr_value.proto",
    "framework/cost_graph.proto",
    "framework/device_attributes.proto",
    "framework/function.proto",
    "framework/graph.proto",
    "framework/graph_transfer_info.proto",
    "framework/kernel_def.proto",
    "framework/log_memory.proto",
    "framework/node_def.proto",
    "framework/op_def.proto",
    "framework/reader_base.proto",
    "framework/remote_fused_graph_execute_info.proto",
    "framework/resource_handle.proto",
    "framework/step_stats.proto",
    "framework/summary.proto",
    "framework/tensor.proto",
    "framework/tensor_description.proto",
    "framework/tensor_shape.proto",
    "framework/tensor_slice.proto",
    "framework/types.proto",
    "framework/variable.proto",
    "framework/versions.proto",
    "lib/core/error_codes.proto",
    "protobuf/config.proto",
    "protobuf/cluster.proto",
    "protobuf/debug.proto",
    "protobuf/device_properties.proto",
    "protobuf/queue_runner.proto",
    "protobuf/rewriter_config.proto",
    "protobuf/tensor_bundle.proto",
    "protobuf/saver.proto",
    "util/memmapped_file_system.proto",
    "util/saved_tensor_slice.proto",
]

# Protos which are not needed on mobile builds, but should be included in
# protos_all.
#
# Note that some protos are in neither core_proto_srcs nor this filegroup; e.g.
# ones with individual proto_library targets.
ADDITIONAL_CORE_PROTO_SRCS = [
    "example/example_parser_configuration.proto",
    "protobuf/control_flow.proto",
    "protobuf/meta_graph.proto",
    "protobuf/named_tensor.proto",
    "protobuf/saved_model.proto",
    "protobuf/tensorflow_server.proto",
    "util/event.proto",
    "util/test_log.proto",
]

tf_proto_library(
    name = "protos_all",
    srcs = CORE_PROTO_SRCS + ADDITIONAL_CORE_PROTO_SRCS,
    cc_api_version = 2,
    go_api_version = 2,
    j2objc_api_version = 1,
    java_api_version = 2,
    js_api_version = 2,
    js_codegen = "jspb",
    visibility = ["//visibility:public"],
)

exports_files([
    "framework/types.proto",
])

tf_proto_library(
    name = "protos_test",
    srcs = ["util/example_proto_fast_parsing_test.proto"],
    cc_api_version = 2,
    protodeps = [":protos_all"],
    visibility = ["//visibility:public"],
)

# Minimal lib so that tools used for mobile compilation
# don't have to depend on lib/platformlib.
cc_library(
    name = "lib_proto_parsing",
    srcs = glob(tf_additional_proto_srcs()) + tf_env_time_srcs(),
    hdrs = [
        "lib/core/errors.h",
        "lib/core/status.h",
        "lib/core/stringpiece.h",
        "lib/strings/numbers.h",
        "lib/strings/strcat.h",
        "platform/init_main.h",
        "platform/logging.h",
        "platform/macros.h",
        "platform/platform.h",
        "platform/protobuf.h",
        "platform/types.h",
    ] + glob(tf_additional_proto_hdrs()) + glob(tf_env_time_hdrs()),
    copts = tf_copts(),
    deps = tf_lib_proto_parsing_deps(),
)

cc_library(
    name = "lib",
    hdrs = [
        "lib/core/arena.h",
        "lib/core/bitmap.h",
        "lib/core/bits.h",
        "lib/core/casts.h",
        "lib/core/coding.h",
        "lib/core/errors.h",
        "lib/core/notification.h",
        "lib/core/raw_coding.h",
        "lib/core/status.h",
        "lib/core/stringpiece.h",
        "lib/core/threadpool.h",
        "lib/gtl/array_slice.h",
        "lib/gtl/cleanup.h",
        "lib/gtl/flatmap.h",
        "lib/gtl/flatset.h",
        "lib/gtl/inlined_vector.h",
        "lib/gtl/optional.h",
        "lib/gtl/priority_queue_util.h",
        "lib/hash/crc32c.h",
        "lib/histogram/histogram.h",
        "lib/io/buffered_inputstream.h",
        "lib/io/compression.h",
        "lib/io/inputstream_interface.h",
        "lib/io/path.h",
        "lib/io/proto_encode_helper.h",
        "lib/io/random_inputstream.h",
        "lib/io/record_reader.h",
        "lib/io/record_writer.h",
        "lib/io/table.h",
        "lib/io/table_builder.h",
        "lib/io/table_options.h",
        "lib/math/math_util.h",
        "lib/monitoring/counter.h",
        "lib/monitoring/sampler.h",
        "lib/random/distribution_sampler.h",
        "lib/random/philox_random.h",
        "lib/random/random_distributions.h",
        "lib/random/simple_philox.h",
        "lib/strings/numbers.h",
        "lib/strings/str_util.h",
        "lib/strings/strcat.h",
        "lib/strings/stringprintf.h",
        "platform/cpu_feature_guard.h",
        "platform/cpu_info.h",
        "platform/dynamic_annotations.h",
        "platform/env.h",
        "platform/env_time.h",
        "platform/file_system.h",
        "platform/fingerprint.h",
        "platform/init_main.h",
        "platform/logging.h",
        "platform/macros.h",
        "platform/mem.h",
        "platform/mutex.h",
        "platform/net.h",
        "platform/notification.h",
        "platform/prefetch.h",
        "platform/profile_utils/clock_cycle_profiler.h",
        "platform/profile_utils/cpu_utils.h",
        "platform/protobuf.h",
        "platform/stacktrace.h",
        "platform/strong_hash.h",
        "platform/subprocess.h",
        "platform/thread_annotations.h",
        "platform/types.h",
        "platform/windows/cpu_info.h",
    ],
    visibility = ["//visibility:public"],
    deps = [
        ":lib_internal",
    ],
)

# Test support library needed for all tests
# This is currently public, but may be made internal in the
# future.  Try to avoid depending on it.
cc_library(
    name = "test",
    testonly = 1,
    srcs = [
        "platform/test.cc",
        "util/reporter.cc",
    ] + tf_additional_test_srcs(),
    hdrs = [
        "lib/core/status_test_util.h",
        "platform/test.h",
        "platform/test_benchmark.h",
        "util/reporter.h",
    ],
    copts = tf_copts(),
    linkopts = ["-lm"],
    visibility = ["//visibility:public"],
    deps = [
        ":lib",
        ":lib_internal",
        ":protos_all_cc",
        "//tensorflow/core/platform/default/build_config:gtest",
    ] + tf_additional_test_deps(),
)

tf_cuda_library(
    name = "framework",
    hdrs = [
        "example/feature_util.h",
        "framework/allocator.h",
        "framework/allocator_registry.h",
        "framework/attr_value_util.h",
        "framework/bfloat16.h",
        "framework/cancellation.h",
        "framework/common_shape_fns.h",
        "framework/control_flow.h",  # TODO(josh11b): Make internal?
        "framework/device_base.h",
        "framework/function.h",
        "framework/graph_def_util.h",
        "framework/kernel_def_builder.h",
        "framework/log_memory.h",
        "framework/lookup_interface.h",
        "framework/memory_types.h",
        "framework/node_def_builder.h",
        "framework/node_def_util.h",
        "framework/numeric_op.h",
        "framework/numeric_types.h",
        "framework/op.h",
        "framework/op_def_builder.h",
        "framework/op_def_util.h",
        "framework/op_kernel.h",
        "framework/partial_tensor_shape.h",
        "framework/queue_interface.h",
        "framework/reader_interface.h",
        "framework/reader_op_kernel.h",
        "framework/register_types.h",
        "framework/resource_mgr.h",
        "framework/resource_op_kernel.h",
        "framework/selective_registration.h",
        "framework/session_state.h",
        "framework/shape_inference.h",
        "framework/tensor.h",
        "framework/tensor_shape.h",
        "framework/tensor_slice.h",
        "framework/tensor_types.h",
        "framework/tensor_util.h",
        "framework/tracking_allocator.h",
        "framework/type_index.h",
        "framework/type_traits.h",
        "framework/types.h",
        "public/version.h",
        "util/bcast.h",
        "util/cuda_kernel_helper.h",
        "util/device_name_utils.h",
        "util/env_var.h",
        "util/events_writer.h",
        "util/example_proto_fast_parsing.h",
        "util/example_proto_helper.h",
        "util/guarded_philox_random.h",
        "util/mirror_pad_mode.h",
        "util/padding.h",
        "util/port.h",
        "util/saved_tensor_slice_util.h",
        "util/sparse/group_iterator.h",
        "util/sparse/sparse_tensor.h",
        "util/stat_summarizer.h",
        "util/stream_executor_util.h",
        "util/strided_slice_op.h",
        "util/tensor_format.h",
        "util/tensor_slice_reader.h",
        "util/tensor_slice_reader_cache.h",
        "util/tensor_slice_writer.h",
        "util/use_cudnn.h",
        "util/util.h",
        "util/work_sharder.h",
    ] + select({
        "//tensorflow:windows": [],
        "//tensorflow:windows_msvc": [],
        "//conditions:default": [
            "util/memmapped_file_system.h",
            "util/memmapped_file_system_writer.h",
        ],
    }) + if_mkl([
        "util/mkl_util.h",
    ]),
    visibility = ["//visibility:public"],
    deps = [":framework_internal"],
)

cc_library(
    name = "overflow",
    hdrs = ["util/overflow.h"],
    deps = [
        ":framework_lite",
        ":lib",
    ],
)

cc_library(
    name = "reader_base",
    srcs = ["framework/reader_base.cc"],
    hdrs = ["framework/reader_base.h"],
    visibility = ["//visibility:public"],
    deps = [
        ":framework",
        ":lib",
        ":protos_all_cc",
    ],
)

tf_proto_library_cc(
    name = "op_gen_overrides_proto",
    srcs = ["framework/op_gen_overrides.proto"],
    cc_api_version = 2,
    protodeps = [":protos_all"],
    visibility = ["//visibility:public"],
)

cc_library(
    name = "op_gen_lib",
    srcs = ["framework/op_gen_lib.cc"],
    hdrs = ["framework/op_gen_lib.h"],
    visibility = ["//visibility:public"],
    deps = [
        ":lib",
        ":op_gen_overrides_proto_cc",
        ":protos_all_cc",
    ],
)

cc_library(
    name = "session_options",
    hdrs = ["public/session_options.h"],
    visibility = ["//visibility:public"],
    deps = [
        ":lib",
        ":protos_all_cc",
    ],
)

cc_library(
    name = "framework_lite",
    srcs = tf_additional_minimal_lib_srcs(),
    hdrs = [
        "framework/numeric_types.h",
        "framework/tensor_types.h",
        "framework/type_traits.h",
        "platform/default/dynamic_annotations.h",
        "platform/default/integral_types.h",
        "platform/default/logging.h",
        "platform/default/mutex.h",
        "platform/default/protobuf.h",
        "platform/default/thread_annotations.h",
        "platform/dynamic_annotations.h",
        "platform/macros.h",
        "platform/mutex.h",
        "platform/platform.h",
        "platform/prefetch.h",
        "platform/thread_annotations.h",
        "platform/types.h",
    ],
    visibility = ["//visibility:public"],
    deps =
        [
            "//tensorflow/core/platform/default/build_config:minimal",
            "//third_party/eigen3",
        ],
)

# Generates library per group of ops.
tf_gen_op_libs(
    op_lib_names = [
        "bitwise_ops",
        "candidate_sampling_ops",
        "control_flow_ops",
        "ctc_ops",
        "data_flow_ops",
        "dataset_ops",
        "function_ops",
        "functional_ops",
        "image_ops",
        "io_ops",
        "linalg_ops",
        "lookup_ops",
        "logging_ops",
        "math_ops",
        "nn_ops",
        "no_op",
        "parsing_ops",
        "random_ops",
        "remote_fused_graph_ops",
        "resource_variable_ops",
        "sdca_ops",
        "set_ops",
        "script_ops",
        "sendrecv_ops",
        "sparse_ops",
        "spectral_ops",
        "state_ops",
        "stateless_random_ops",
        "string_ops",
        "training_ops",
    ],
)

tf_gen_op_libs(
    op_lib_names = [
        "array_ops",
    ],
    deps = [":protos_all_cc"],
)

tf_gen_op_libs(
    op_lib_names = [
        "audio_ops",
    ],
    deps = [":lib"],
)

cc_library(
    name = "debug_ops_op_lib",
    srcs = ["ops/debug_ops.cc"],
    copts = tf_copts(),
    linkstatic = 1,
    visibility = ["//tensorflow:internal"],
    deps = [
        ":framework",
        "//tensorflow/core/kernels:debug_ops",
    ],
    alwayslink = 1,
)

# And one for all user ops
cc_library(
    name = "user_ops_op_lib",
    srcs = glob(["user_ops/**/*.cc"]),
    copts = tf_copts(),
    linkstatic = 1,
    visibility = ["//visibility:public"],
    deps = [":framework"],
    alwayslink = 1,
)

cc_library(
    name = "word2vec_ops",
    srcs = ["ops/word2vec_ops.cc"],
    linkstatic = 1,
    visibility = ["//tensorflow:internal"],
    deps = ["//tensorflow/core:framework"],
    alwayslink = 1,
)

cc_library(
    name = "ops",
    visibility = ["//visibility:public"],
    deps = [
        ":array_ops_op_lib",
        ":audio_ops_op_lib",
        ":bitwise_ops_op_lib",
        ":candidate_sampling_ops_op_lib",
        ":control_flow_ops_op_lib",
        ":ctc_ops_op_lib",
        ":data_flow_ops_op_lib",
        ":dataset_ops_op_lib",
        ":function_ops_op_lib",
        ":functional_ops_op_lib",
        ":image_ops_op_lib",
        ":io_ops_op_lib",
        ":linalg_ops_op_lib",
        ":lookup_ops_op_lib",
        ":logging_ops_op_lib",
        ":math_ops_op_lib",
        ":nn_ops_op_lib",
        ":no_op_op_lib",
        ":parsing_ops_op_lib",
        ":random_ops_op_lib",
        ":remote_fused_graph_ops_op_lib",
        ":script_ops_op_lib",
        ":sdca_ops_op_lib",
        ":sendrecv_ops_op_lib",
        ":set_ops_op_lib",
        ":sparse_ops_op_lib",
        ":spectral_ops_op_lib",
        ":state_ops_op_lib",
        ":stateless_random_ops_op_lib",
        ":string_ops_op_lib",
        ":training_ops_op_lib",
        ":user_ops_op_lib",
        ":word2vec_ops",
    ] + tf_additional_cloud_op_deps(),
    alwayslink = 1,
)

cc_library(
    name = "array_grad",
    srcs = ["ops/array_grad.cc"],
    linkstatic = 1,  # Needed since alwayslink is broken in bazel b/27630669
    visibility = ["//visibility:public"],
    deps = [
        ":array_ops_op_lib",
        ":framework",
        ":lib",
    ],
    alwayslink = 1,
)

cc_library(
    name = "functional_grad",
    srcs = ["ops/functional_grad.cc"],
    linkstatic = 1,  # Needed since alwayslink is broken in bazel b/27630669
    visibility = ["//visibility:public"],
    deps = [
        ":framework",
        ":functional_ops_op_lib",
        ":lib",
    ],
    alwayslink = 1,
)

cc_library(
    name = "math_grad",
    srcs = [
        "ops/math_grad.cc",
        "ops/random_grad.cc",
    ],
    linkstatic = 1,  # Needed since alwayslink is broken in bazel b/27630669
    visibility = ["//visibility:public"],
    deps = [
        ":framework",
        ":lib",
        ":math_ops_op_lib",
    ],
    alwayslink = 1,
)

cc_library(
    name = "nn_grad",
    srcs = ["ops/nn_grad.cc"],
    linkstatic = 1,  # Needed since alwayslink is broken in bazel b/27630669
    visibility = ["//visibility:public"],
    deps = [
        ":framework",
        ":lib",
        ":nn_ops_op_lib",
    ],
    alwayslink = 1,
)

tf_cuda_library(
    name = "core_cpu",
    hdrs = [
        "common_runtime/device.h",
        "common_runtime/optimization_registry.h",
        "common_runtime/shape_refiner.h",
        "graph/algorithm.h",
        "graph/default_device.h",
        "graph/gradients.h",
        "graph/graph.h",
        "graph/graph_constructor.h",
        "graph/graph_def_builder.h",
        "graph/node_builder.h",
        "graph/validate.h",
        "public/session.h",
        "public/session_options.h",
    ],
    visibility = ["//visibility:public"],
    deps = [
        ":core_cpu_internal",
    ],
)

cc_library(
    name = "core",
    visibility = ["//visibility:public"],
    deps = [
        ":core_cpu",
        ":gpu_runtime",
        ":sycl_runtime",
    ],
)

# This includes implementations of all kernels built into TensorFlow.
cc_library(
    name = "all_kernels",
    visibility = ["//visibility:public"],
    deps = [
        "//tensorflow/core/kernels:array",
        "//tensorflow/core/kernels:audio",
        "//tensorflow/core/kernels:bincount_op",
        "//tensorflow/core/kernels:candidate_sampler_ops",
        "//tensorflow/core/kernels:control_flow_ops",
        "//tensorflow/core/kernels:ctc_ops",
        "//tensorflow/core/kernels:data_flow",
        "//tensorflow/core/kernels:dataset_ops",
        "//tensorflow/core/kernels:fake_quant_ops",
        "//tensorflow/core/kernels:function_ops",
        "//tensorflow/core/kernels:image",
        "//tensorflow/core/kernels:io",
        "//tensorflow/core/kernels:linalg",
        "//tensorflow/core/kernels:lookup",
        "//tensorflow/core/kernels:logging",
        "//tensorflow/core/kernels:math",
        "//tensorflow/core/kernels:multinomial_op",
        "//tensorflow/core/kernels:nn",
        "//tensorflow/core/kernels:parameterized_truncated_normal_op",
        "//tensorflow/core/kernels:parsing",
        "//tensorflow/core/kernels:random_ops",
        "//tensorflow/core/kernels:random_poisson_op",
        "//tensorflow/core/kernels:remote_fused_graph_ops",
        "//tensorflow/core/kernels:required",
        "//tensorflow/core/kernels:resource_variable_ops",
        "//tensorflow/core/kernels:sdca_ops",
        "//tensorflow/core/kernels:set_kernels",
        "//tensorflow/core/kernels:sparse",
        "//tensorflow/core/kernels:state",
        "//tensorflow/core/kernels:stateless_random_ops",
        "//tensorflow/core/kernels:string",
        "//tensorflow/core/kernels:training_ops",
        "//tensorflow/core/kernels:word2vec_kernels",
    ] + tf_additional_cloud_kernel_deps() + if_not_windows([
        "//tensorflow/core/kernels:fact_op",
        "//tensorflow/core/kernels:array_not_windows",
        "//tensorflow/core/kernels:math_not_windows",
        "//tensorflow/core/kernels:quantized_ops",
        "//tensorflow/core/kernels/neon:neon_depthwise_conv_op",
    ]) + if_mkl([
        "//tensorflow/core/kernels:mkl_concat_op",
        "//tensorflow/core/kernels:mkl_conv_op",
        "//tensorflow/core/kernels:mkl_fused_batch_norm_op",
        "//tensorflow/core/kernels:mkl_identity_op",
        "//tensorflow/core/kernels:mkl_lrn_op",
        "//tensorflow/core/kernels:mkl_pooling_ops",
        "//tensorflow/core/kernels:mkl_relu_op",
        "//tensorflow/core/kernels:mkl_reshape_op",
        "//tensorflow/core/kernels:mkl_tfconv_op",
    ]),
)

tf_cuda_library(
    name = "tensorflow_opensource",
    copts = tf_copts(),
    visibility = ["//visibility:public"],
    deps = [
        ":all_kernels",
        ":core",
        ":direct_session",
        ":example_parser_configuration",
        ":gpu_runtime",
        ":lib",
    ],
)

cc_library(
    name = "tensorflow",
    visibility = ["//visibility:public"],
    deps = [
        ":tensorflow_opensource",
        "//tensorflow/core/platform/default/build_config:tensorflow_platform_specific",
    ],
)

# Test support library needed for higher-level (TensorFlow-specific) tests
cc_library(
    name = "testlib",
    testonly = 1,
    srcs = [
        "common_runtime/kernel_benchmark_testlib.cc",
        "framework/fake_input.cc",
        "framework/function_testlib.cc",
        "graph/testlib.cc",
    ],
    hdrs = [
        "common_runtime/kernel_benchmark_testlib.h",
        "framework/fake_input.h",
        "framework/function_testlib.h",
        "framework/shape_inference_testutil.h",
        "framework/tensor_testutil.h",
        "graph/testlib.h",
        # TODO(josh11b): Drop this once users are depending on
        # kernels:ops_testutil instead.
        "//tensorflow/core/kernels:ops_testutil.h",
    ],
    copts = tf_copts(),
    visibility = ["//visibility:public"],
    deps = [
        ":core_cpu",
        ":core_cpu_internal",
        ":framework",
        ":framework_internal",
        ":lib",
        ":lib_internal",
        ":protos_all_cc",
        ":shape_inference_testutil",
        ":tensor_testutil",
        ":test",
        "//tensorflow/core/kernels:constant_op",
        "//tensorflow/core/kernels:ops_util",
<<<<<<< HEAD
        "//tensorflow/core/platform/default/build_config:gtest",
=======
>>>>>>> b82b18ee
    ],
)

# This is a link-only library to provide a DirectSession
# implementation of the Session interface.
tf_cuda_library(
    name = "direct_session",
    copts = tf_copts(),
    linkstatic = 1,
    visibility = ["//visibility:public"],
    deps = [
        ":direct_session_internal",
    ],
    alwayslink = 1,
)

# -----------------------------------------------------------------------------
# Public Android targets

# Android-specific BUILD targets
load(
    "//tensorflow:tensorflow.bzl",
    "tf_android_core_proto_headers",
    "tf_android_core_proto_sources",
)

# List of protos we want on android
filegroup(
    name = "android_proto_srcs",
    srcs = tf_android_core_proto_sources(CORE_PROTO_SRCS),
    visibility = ["//visibility:public"],
)

# Core sources for Android builds.
filegroup(
    name = "mobile_srcs",
    srcs = [
        ":proto_text_srcs_all",
        "//tensorflow/core/kernels:android_srcs",
        "//tensorflow/core/platform/default/build_config:android_srcs",
        "//tensorflow/core/util/ctc:android_srcs",
        "//tensorflow/core/util/tensor_bundle:android_srcs",
        "common_runtime/gpu/gpu_tracer.cc",
        "common_runtime/gpu/gpu_tracer.h",
    ] + glob(
        [
            "client/**/*.cc",
            "common_runtime/**/*.h",
            "common_runtime/**/*.cc",
            "framework/**/*.h",
            "framework/**/*.cc",
            "graph/**/*.h",
            "graph/**/*.cc",
            "lib/**/*.h",
            "lib/**/*.cc",
            "platform/**/*.h",
            "platform/**/*.cc",
            "public/**/*.h",
            "util/**/*.h",
            "util/**/*.cc",
        ],
        exclude = [
            "**/*test.*",
            "**/*testutil*",
            "**/*testlib*",
            "**/*main.cc",
            "debug/**/*",
            "framework/op_gen_*",
            "graph/dot.*",
            "lib/jpeg/**/*",
            "lib/png/**/*",
            "lib/gif/**/*",
            "util/events_writer.*",
            "util/reporter.*",
            "platform/**/cuda_libdevice_path.*",
            "platform/default/stream_executor.*",
            "platform/default/test_benchmark.*",
            "platform/cuda.h",
            "platform/google/**/*",
            "platform/hadoop/**/*",
            "platform/gif.h",
            "platform/jpeg.h",
            "platform/png.h",
            "platform/stream_executor.*",
            "platform/windows/**/*",
            "user_ops/**/*.cu.cc",
            "common_runtime/gpu/**/*",
            "common_runtime/gpu_device_factory.*",
        ],
    ),
    visibility = ["//visibility:public"],
)

# Native library support for Android applications.  Does not contain
# operators, use :android_tensorflow_lib if you want full operator
# support.
#
# Compiles to a trivial library on non-Android to prevent irrelevant
# build errors. If not building this as part of an android_binary,
# a command such as the following must be used:
# bazel build -c opt tensorflow/core:android_tensorflow_lib \
# --crosstool_top=//external:android/crosstool \
# --cpu=armeabi-v7a \
# --host_crosstool_top=@bazel_tools//tools/cpp:toolchain
cc_library(
    name = "android_tensorflow_lib_lite",
    srcs = if_android(["//tensorflow/core:android_srcs"]),
    copts = tf_copts() + [
        "-Os",
    ],
    linkopts = ["-lz"],
    tags = [
        "manual",
        "notap",
    ],
    visibility = ["//visibility:public"],
    deps = [
        ":protos_cc",
        "//third_party/eigen3",
    ],
    alwayslink = 1,
)

# Native library support for iOS applications.
#
# bazel  build --config=ios_x86_64 \
# //third_party/tensorflow/core:ios_tensorflow_lib
cc_library(
    name = "ios_tensorflow_lib",
    srcs = if_ios([
        ":android_op_registrations_and_gradients",
        "//tensorflow/core:android_srcs",
        "//tensorflow/core/kernels:android_core_ops",
        "//tensorflow/core/kernels:android_extended_ops",
    ]),
    copts = tf_copts() + ["-Os"] + ["-std=c++11"],
    visibility = ["//visibility:public"],
    deps = [
        ":protos_cc",
        "//third_party/eigen3",
        "@gemmlowp//:gemmlowp",
    ],
    alwayslink = 1,
)

cc_library(
    name = "ios_tensorflow_test_lib",
    testonly = 1,
    srcs = if_ios([":android_test_srcs"]),
    copts = tf_copts() + ["-Os"],
    tags = [
        "manual",
        "notap",
    ],
    visibility = ["//visibility:public"],
    deps = [
        ":android_test_proto_lib",
        ":ios_tensorflow_lib",
        "//tensorflow/core/platform/default/build_config:gtest",
        "//third_party/eigen3",
    ],
)

# Full TensorFlow library with operator support. Use this unless reducing
# binary size (by packaging a reduced operator set) is a concern.
cc_library(
    name = "android_tensorflow_lib",
    srcs = if_android([":android_op_registrations_and_gradients"]),
    copts = tf_copts(),
    tags = [
        "manual",
        "notap",
    ],
    visibility = ["//visibility:public"],
    deps = [
        ":android_tensorflow_lib_lite",
        ":protos_cc",
        "//tensorflow/core/kernels:android_tensorflow_kernels",
        "//third_party/eigen3",
    ],
    alwayslink = 1,
)

# Android library for use with the SELECTIVE_REGISTRATION feature.
# Does not contain operators. In contrast to android_tensorflow_lib_lite,
# this links in framework support for all types, relying on selective
# registration of ops to prune code size.
cc_library(
    name = "android_tensorflow_lib_selective_registration",
    srcs = if_android(["//tensorflow/core:android_srcs"]),
    copts = tf_copts() + [
        "-Os",
        "-DSUPPORT_SELECTIVE_REGISTRATION",
    ],
    tags = [
        "manual",
        "notap",
    ],
    visibility = ["//visibility:public"],
    deps = [
        ":protos_cc",
        "//third_party/eigen3",
    ],
    alwayslink = 1,
)

# Android library for use with the SELECTIVE_REGISTRATION feature with
# no proto_rtti.
cc_library(
    name = "android_tensorflow_lib_selective_registration_nortti",
    srcs = if_android(["//tensorflow/core:android_srcs"]),
    copts = tf_copts() + tf_opts_nortti_if_android() + [
        "-Os",
        "-DSUPPORT_SELECTIVE_REGISTRATION",
    ],
    tags = [
        "manual",
        "notap",
    ],
    visibility = ["//visibility:public"],
    deps = [
        ":protos_cc",
        "//third_party/eigen3",
    ],
    alwayslink = 1,
)

filegroup(
    name = "android_op_registrations_and_gradients",
    srcs = glob(
        [
            "ops/**/*.cc",
            "ops/**/*.h",
        ],
        exclude = [
            "**/*test.cc",
            "**/*testutil*",
            "**/*testlib*",
            "**/*main.cc",
        ],
    ),
    visibility = ["//visibility:public"],
)

filegroup(
    name = "android_test_srcs",
    # TODO(andrewharp/nhua):
    # make more test-related sources portable e.g. "platform/test.cc",
    srcs = [
        ":framework/fake_input.cc",
        ":framework/fake_input.h",
        ":framework/shape_inference_testutil.cc",
        ":framework/shape_inference_testutil.h",
        ":framework/tensor_testutil.cc",
        ":framework/tensor_testutil.h",
        ":platform/test.cc",
        ":platform/test.h",
        ":util/reporter.cc",
        ":util/reporter.h",
    ],
    visibility = ["//visibility:public"],
)

# This is like android_test_srcs, minus the things that are already in android_srcs.
filegroup(
    name = "android_test_srcs_no_core",
    srcs = [
        ":framework/shape_inference_testutil.cc",
        ":framework/shape_inference_testutil.h",
        ":framework/tensor_testutil.cc",
        ":framework/tensor_testutil.h",
        ":platform/test.h",
        ":util/reporter.cc",
        ":util/reporter.h",
    ],
    visibility = ["//visibility:public"],
)

# Portable library providing testing functionality for TensorFlow.
cc_library(
    name = "android_tensorflow_test_lib",
    testonly = 1,
    srcs = if_android([":android_test_srcs"]),
    hdrs = [
        "framework/fake_input.h",
        "framework/shape_inference_testutil.h",
        "framework/tensor_testutil.h",
        "util/reporter.h",
    ],
    copts = tf_copts() + ["-Os"],
    tags = [
        "manual",
        "notap",
    ],
    visibility = ["//visibility:public"],
    deps = [
        ":android_tensorflow_lib",
        ":protos_cc",
        "//tensorflow/core/platform/default/build_config:gtest",
        "//third_party/eigen3",
    ],
)

# -----------------------------------------------------------------------------
# Libraries with GPU facilities that are useful for writing kernels.
cc_library(
    name = "gpu_lib",
    srcs = [
        "common_runtime/gpu/gpu_event_mgr.cc",
    ],
    hdrs = [
        "common_runtime/gpu/gpu_event_mgr.h",
    ],
    copts = tf_copts(),
    visibility = ["//visibility:public"],
    deps = [
        ":framework",
        ":framework_internal",
        ":lib",
        ":lib_internal",
        ":protos_all_cc",
        ":stream_executor",
    ],
)

cc_library(
    name = "gpu_headers_lib",
    hdrs = [
        "common_runtime/gpu/gpu_event_mgr.h",
    ],
    visibility = ["//visibility:public"],
)

cc_library(
    name = "cuda",
    visibility = ["//visibility:public"],
    deps = [
        "//tensorflow/core/platform/default/build_config:cuda",
    ],
)

# -----------------------------------------------------------------------------
# Internal targets

tf_proto_library_cc(
    name = "worker_proto",
    srcs = ["protobuf/worker.proto"],
    cc_api_version = 2,
    protodeps = [":protos_all"],
    visibility = [
        "//tensorflow:internal",
    ],
)

tf_proto_library_cc(
    name = "worker_service_proto",
    srcs = ["protobuf/worker_service.proto"],
    has_services = 1,
    cc_api_version = 2,
    cc_stubby_versions = ["2"],
    protodeps = [":worker_proto"],
    visibility = [
        "//tensorflow:internal",
    ],
)

tf_proto_library_cc(
    name = "master_proto",
    srcs = ["protobuf/master.proto"],
    cc_api_version = 2,
    protodeps = [":protos_all"],
    visibility = [
        "//tensorflow:internal",
    ],
)

tf_proto_library_cc(
    name = "master_service_proto",
    srcs = ["protobuf/master_service.proto"],
    has_services = 1,
    cc_api_version = 2,
    cc_stubby_versions = ["2"],
    protodeps = [":master_proto"],
    visibility = [
        "//tensorflow:internal",
    ],
)

LIB_INTERNAL_WINDOWS_DEPS = glob(
    [
        "lib/**/*.h",
        "lib/**/*.cc",
        "platform/*.h",
        "platform/*.cc",
        "platform/profile_utils/**/*.h",
        "platform/profile_utils/**/*.cc",
        "framework/resource_handle.h",
        "framework/resource_handle.cc",
    ],
    exclude = [
        "**/*test*",
        "lib/hash/crc32c_accelerate.cc",
        "lib/gif/**/*",
        "lib/jpeg/**/*",
        "platform/gif.h",
        "platform/jpeg.h",
        "platform/**/env_time.cc",
        "platform/**/cuda.h",
        "platform/**/cuda_libdevice_path.cc",
        "platform/**/stream_executor.h",
        "platform/load_library.cc",
    ],
)

cc_library(
    name = "lib_internal",
    srcs = select({
        "//tensorflow:windows": LIB_INTERNAL_WINDOWS_DEPS,
        "//tensorflow:windows_msvc": LIB_INTERNAL_WINDOWS_DEPS,
        "//conditions:default": glob(
            [
                "lib/**/*.h",
                "lib/**/*.cc",
                "platform/*.h",
                "platform/*.cc",
                "platform/profile_utils/**/*.h",
                "platform/profile_utils/**/*.cc",
                "framework/resource_handle.h",
                "framework/resource_handle.cc",
            ],
            exclude = [
                "**/*test*",
                "lib/hash/crc32c_accelerate.cc",
                "lib/gif/**/*",
                "lib/jpeg/**/*",
                "platform/gif.h",
                "platform/jpeg.h",
                "platform/**/env_time.cc",
                "platform/**/cuda.h",
                "platform/**/cuda_libdevice_path.cc",
                "platform/**/stream_executor.h",
            ],
        ),
    }) + tf_additional_lib_srcs(
        exclude = [
            "**/*test*",
            "platform/**/cuda.h",
            "platform/**/cuda_libdevice_path.cc",
            "platform/**/stream_executor.h",
            "platform/**/env_time.cc",
        ] +
        # Protobuf deps already included through the ":lib_proto_parsing"
        # dependency.
        tf_additional_proto_srcs(),
    ),
    hdrs = tf_additional_lib_hdrs() + [
        "lib/core/blocking_counter.h",
        "lib/core/refcount.h",
        "lib/gtl/edit_distance.h",
        "lib/gtl/int_type.h",
        "lib/gtl/iterator_range.h",
        "lib/gtl/manual_constructor.h",
        "lib/gtl/map_util.h",
        "lib/gtl/stl_util.h",
        "lib/gtl/top_n.h",
        "lib/hash/hash.h",
        "lib/io/inputbuffer.h",
        "lib/io/iterator.h",
        "lib/io/snappy/snappy_inputbuffer.h",
        "lib/io/snappy/snappy_outputbuffer.h",
        "lib/io/zlib_compression_options.h",
        "lib/io/zlib_inputstream.h",
        "lib/io/zlib_outputbuffer.h",
        "lib/monitoring/collected_metrics.h",
        "lib/monitoring/collection_registry.h",
        "lib/monitoring/metric_def.h",
        "lib/monitoring/mobile_counter.h",
        "lib/monitoring/mobile_sampler.h",
        "lib/png/png_io.h",
        "lib/random/random.h",
        "lib/random/random_distributions.h",
        "lib/random/weighted_picker.h",
        "lib/strings/base64.h",
        "lib/strings/ordered_code.h",
        "lib/strings/proto_text_util.h",
        "lib/strings/scanner.h",
        "lib/wav/wav_io.h",
        "platform/demangle.h",
        "platform/denormal.h",
        "platform/host_info.h",
        "platform/platform.h",
        "platform/protobuf_internal.h",
        "platform/setround.h",
        "platform/tensor_coding.h",
        "platform/tracing.h",
    ],
    copts = tf_copts(),
    defines = tf_additional_lib_defines() + [
                  "SNAPPY",
              ] + tf_additional_verbs_lib_defines() +
              tf_additional_mpi_lib_defines(),
    linkopts = select({
        "//tensorflow:freebsd": [],
        "//conditions:default": [
            "-ldl",
            "-lpthread",
        ],
    }),
    deps = tf_additional_lib_deps() + [
        ":lib_hash_crc32c_accelerate_internal",
        ":lib_proto_parsing",
        ":protos_all_cc",
        "//third_party/eigen3",
        "//tensorflow/core/platform/default/build_config:platformlib",
        "@snappy",
        "@zlib_archive//:zlib",
    ],
)

# File compiled with extra flags to get cpu-specific acceleration.
cc_library(
    name = "lib_hash_crc32c_accelerate_internal",
    srcs = ["lib/hash/crc32c_accelerate.cc"],
    # -msse4.2 enables the use of crc32c compiler builtins.
    copts = tf_copts() + if_x86(["-msse4.2"]),
)

cc_library(
    name = "gif_internal",
    srcs = [
        "lib/gif/gif_io.cc",
        "platform/gif.h",
    ],
    hdrs = ["lib/gif/gif_io.h"],
    copts = tf_copts(),
    linkopts = select({
        "//tensorflow:freebsd": [],
        "//conditions:default": ["-ldl"],
    }),
    deps = [
        ":lib",
        ":lib_internal",
        "//tensorflow/core/platform/default/build_config:gif",
    ],
)

cc_library(
    name = "jpeg_internal",
    srcs = [
        "lib/jpeg/jpeg_handle.cc",
        "lib/jpeg/jpeg_mem.cc",
        "platform/jpeg.h",
    ],
    hdrs = [
        "lib/jpeg/jpeg_handle.h",
        "lib/jpeg/jpeg_mem.h",
    ],
    copts = tf_copts(),
    linkopts = select({
        "//tensorflow:freebsd": [],
        "//conditions:default": ["-ldl"],
    }),
    deps = [
        ":lib",
        ":lib_internal",
        "//tensorflow/core/platform/default/build_config:jpeg",
    ],
)

proto_text_hdrs_and_srcs = tf_generate_proto_text_sources(
    name = "proto_text_srcs_all",
    srcs = CORE_PROTO_SRCS,
    srcs_relative_dir = "tensorflow/core/",
)

cc_library(
    name = "proto_text",
    srcs = proto_text_hdrs_and_srcs.srcs,
    hdrs = proto_text_hdrs_and_srcs.hdrs,
    deps = [
        ":lib",
        ":lib_internal",
        ":protos_all_cc",
    ],
)

tf_version_info_genrule()

cc_library(
    name = "version_lib",
    srcs = ["util/version_info.cc"],
    hdrs = ["public/version.h"],
    copts = tf_copts(),
)

tf_cuda_library(
    name = "framework_internal",
    srcs = glob(
        [
            "example/**/*.h",
            "example/**/*.cc",
            "framework/**/*.h",
            "framework/**/*.cc",
            "util/**/*.h",
            "util/**/*.cc",
        ] + [
            "graph/edgeset.h",
            "graph/edgeset.cc",
            "graph/graph.h",
            "graph/graph.cc",
        ],
        exclude = [
            "**/*test*",
            "**/*main.cc",
            "example/example_parser_configuration.*",
            "util/reporter.h",
            "util/reporter.cc",
            "framework/fake_input.*",
            "framework/op_gen_lib.*",
            "framework/reader_base.*",
            "framework/resource_handle.cc",
            "util/memmapped_file_system.*",
            "util/memmapped_file_system_writer.*",
            "util/version_info.cc",
        ],
    ) + select({
        "//tensorflow:windows": [],
        "//tensorflow:windows_msvc": [],
        "//conditions:default": [
            "util/memmapped_file_system.h",
            "util/memmapped_file_system.cc",
            "util/memmapped_file_system_writer.h",
            "util/memmapped_file_system_writer.cc",
        ],
    }),
    hdrs = [
        "framework/op_segment.h",
        "framework/rendezvous.h",  # only needed for tests
        "framework/tensor_reference.h",
        "framework/tracking_allocator.h",  # only needed for tests
        "framework/unique_tensor_references.h",
        "util/command_line_flags.h",
        "util/env_var.h",
        "util/equal_graph_def.h",
        "util/presized_cuckoo_map.h",
        "util/tensor_slice_set.h",
        "util/tensor_slice_util.h",
    ],
    copts = tf_copts(),
    linkopts = select({
        "//tensorflow:freebsd": [],
        "//conditions:default": ["-ldl"],
    }) + [
        "-lm",
    ],
    deps = [
        ":lib",
        ":lib_internal",
        ":proto_text",
        ":protos_all_cc",
        ":version_lib",
        "//tensorflow/core/kernels:bounds_check",
        "//third_party/eigen3",
    ] + if_mkl(["//third_party/mkl:intel_binary_blob"]),
    alwayslink = 1,
)

cc_header_only_library(
    name = "framework_headers_lib",
    visibility = ["//visibility:public"],
    deps = [
        ":framework",
        ":reader_base",
    ],
)

cc_header_only_library(
    name = "stream_executor_headers_lib",
    visibility = ["//visibility:public"],
    deps = [
        ":stream_executor",
    ],
)

tf_cuda_library(
    name = "stream_executor",
    srcs = tf_additional_stream_executor_srcs(),
    hdrs = [
        "platform/cuda.h",
        "platform/stream_executor.h",
    ],
    deps = [
        "//tensorflow/core/platform/default/build_config:stream_executor",
    ],
)

# Like stream_executor library, but compiles without --config=cuda
# and does not include any cuda dependencies.
cc_library(
    name = "stream_executor_no_cuda",
    srcs = tf_additional_stream_executor_srcs(),
    hdrs = [
        "platform/stream_executor_no_cuda.h",
    ],
    visibility = ["//visibility:public"],
    deps = [
        "//tensorflow/core/platform/default/build_config:stream_executor_no_cuda",
    ],
)

# TODO(josh11b): Is this needed, or can we just use ":protos_all"?
cc_library(
    name = "protos_cc",
    deps = ["//tensorflow/core/platform/default/build_config:protos_cc"],
)

CORE_CPU_BASE_HDRS = [
    "common_runtime/device.h",
    "common_runtime/graph_runner.h",
    "common_runtime/shape_refiner.h",
    "framework/versions.h",
    "graph/algorithm.h",
    "graph/colors.h",
    "graph/control_flow.h",
    "graph/costmodel.h",
    "graph/default_device.h",
    "graph/edgeset.h",
    "graph/graph.h",
    "graph/graph_constructor.h",
    "graph/graph_def_builder.h",
    "graph/graph_partition.h",
    "graph/mkl_layout_pass.h",
    "graph/mkl_tfconversion_pass.h",
    "graph/node_builder.h",
    "graph/optimizer_cse.h",
    "graph/subgraph.h",
    "graph/tensor_id.h",
    "graph/testlib.h",
    "graph/types.h",
    "graph/validate.h",
]

tf_cuda_library(
    name = "core_cpu_base",
    srcs = [
        "common_runtime/shape_refiner.cc",
        "common_runtime/shape_refiner.h",
        "framework/versions.h",
        "graph/algorithm.cc",
        "graph/colors.cc",
        "graph/control_flow.cc",
        "graph/costmodel.cc",
        "graph/graph_constructor.cc",
        "graph/graph_def_builder.cc",
        "graph/graph_partition.cc",
        "graph/node_builder.cc",
        "graph/optimizer_cse.cc",
        "graph/subgraph.cc",
        "graph/tensor_id.cc",
        "graph/validate.cc",
        "public/session.h",
        "public/session_options.h",
        "public/version.h",
    ],
    hdrs = CORE_CPU_BASE_HDRS,
    copts = tf_copts(),
    deps = [
        ":framework",
        ":framework_internal",
        ":lib",
        ":lib_internal",
        ":proto_text",
        ":protos_all_cc",
        "//tensorflow/core/kernels:bounds_check",
        "//tensorflow/core/kernels:required",
        "//third_party/eigen3",
    ],
    alwayslink = 1,
)

tf_cuda_library(
    name = "core_cpu_internal",
    srcs = [
        "common_runtime/allocator_retry.cc",
        "common_runtime/bfc_allocator.cc",
        "common_runtime/build_graph_options.cc",
        "common_runtime/constant_folding.cc",
        "common_runtime/copy_tensor.cc",
        "common_runtime/costmodel_manager.cc",
        "common_runtime/debugger_state_interface.cc",
        "common_runtime/device.cc",
        "common_runtime/device_factory.cc",
        "common_runtime/device_mgr.cc",
        "common_runtime/device_set.cc",
        "common_runtime/executor.cc",
        "common_runtime/function.cc",
        "common_runtime/graph_optimizer.cc",
        "common_runtime/graph_runner.cc",
        "common_runtime/local_device.cc",
        "common_runtime/memory_types.cc",
        "common_runtime/optimization_registry.cc",
        "common_runtime/parallel_concat_optimizer.cc",
        "common_runtime/process_util.cc",
        "common_runtime/renamed_device.cc",
        "common_runtime/rendezvous_mgr.cc",
        "common_runtime/resource_variable_read_optimizer.cc",
        "common_runtime/session.cc",
        "common_runtime/session_factory.cc",
        "common_runtime/session_options.cc",
        "common_runtime/session_state.cc",
        "common_runtime/simple_graph_execution_state.cc",
        "common_runtime/simple_placer.cc",
        "common_runtime/stats_publisher_interface.cc",
        "common_runtime/step_stats_collector.cc",
        "common_runtime/threadpool_device.cc",
        "common_runtime/threadpool_device_factory.cc",
        "graph/gradients.cc",
        "graph/mkl_layout_pass.cc",
        "graph/mkl_tfconversion_pass.cc",
        "graph/quantize_training.cc",
        "public/session.h",
        "public/session_options.h",
        "public/version.h",
    ],
    hdrs = CORE_CPU_BASE_HDRS + [
        "common_runtime/allocator_retry.h",
        "common_runtime/bfc_allocator.h",
        "common_runtime/build_graph_options.h",
        "common_runtime/constant_folding.h",
        "common_runtime/copy_tensor.h",
        "common_runtime/costmodel_manager.h",
        "common_runtime/debugger_state_interface.h",
        "common_runtime/device_factory.h",
        "common_runtime/device_mgr.h",
        "common_runtime/device_set.h",
        "common_runtime/dma_helper.h",
        "common_runtime/eigen_thread_pool.h",
        "common_runtime/executor.h",
        "common_runtime/function.h",
        "common_runtime/graph_optimizer.h",
        "common_runtime/local_device.h",
        "common_runtime/memory_types.h",
        "common_runtime/mkl_cpu_allocator.h",
        "common_runtime/optimization_registry.h",
        "common_runtime/pending_counts.h",
        "common_runtime/process_util.h",
        "common_runtime/profile_handler.h",
        "common_runtime/renamed_device.h",
        "common_runtime/rendezvous_mgr.h",
        "common_runtime/session_factory.h",
        "common_runtime/simple_graph_execution_state.h",
        "common_runtime/simple_placer.h",
        "common_runtime/stats_publisher_interface.h",
        "common_runtime/step_stats_collector.h",
        "common_runtime/threadpool_device.h",
        "common_runtime/visitable_allocator.h",
        "graph/gradients.h",
        "graph/quantize_training.h",
    ],
    copts = tf_copts(),
    deps = [
               ":core_cpu_base",
               ":framework",
               ":framework_internal",
               ":function_ops_op_lib",
               ":functional_grad",
               ":functional_ops_op_lib",
               ":lib",
               ":lib_internal",
               ":proto_text",
               ":protos_all_cc",
               "//tensorflow/core/grappler:grappler_item",
               "//tensorflow/core/grappler/clusters:utils",
               "//tensorflow/core/grappler/clusters:virtual_cluster",
               "//tensorflow/core/grappler/optimizers:meta_optimizer",
               "//third_party/eigen3",
               "//tensorflow/core/kernels:required",
           ] + if_mkl(["//third_party/mkl:intel_binary_blob"]) +
           tf_additional_core_deps(),
    alwayslink = 1,
)

# This library is deprecated and no longer publicly available.
# Do not add more uses of it.
cc_library(
    name = "regexp_internal",
    hdrs = [
        "platform/regexp.h",
    ],
    visibility = [
        "//tensorflow/compiler:__subpackages__",
        "//tensorflow/core/profiler:__subpackages__",
    ],
    deps = [":lib_internal"],
)

tf_cuda_library(
    name = "direct_session_internal",
    srcs = ["common_runtime/direct_session.cc"],
    hdrs = [
        "common_runtime/direct_session.h",
        "util/env_var.h",
    ],
    copts = tf_copts(),
    cuda_deps = [
        ":gpu_tracer",
    ],
    linkstatic = 1,
    deps = [
        ":core_cpu_internal",
        ":framework",
        ":lib",
        ":lib_internal",
        ":proto_text",
        ":protos_all_cc",
        "//tensorflow/core/debug:debug_graph_utils",
        "//tensorflow/core/kernels:function_ops",
    ],
    alwayslink = 1,
)

cc_library(
    name = "example_parser_configuration",
    srcs = ["example/example_parser_configuration.cc"],
    hdrs = ["example/example_parser_configuration.h"],
    copts = tf_copts(),
    linkstatic = 1,
    visibility = ["//visibility:public"],
    deps = [
        ":core_cpu",
        ":core_cpu_internal",
        ":framework",
        ":lib",
        ":lib_internal",
        ":proto_text",
        ":protos_all_cc",
    ],
    alwayslink = 1,
)

tf_cuda_library(
    name = "gpu_tracer",
    srcs = [
        "common_runtime/gpu/gpu_tracer.cc",
    ],
    hdrs = [
        "common_runtime/gpu/gpu_tracer.h",
    ],
    copts = tf_copts(),
    cuda_deps = tf_additional_cupti_wrapper_deps(),
    deps = [
        ":core_cpu_internal",
        ":lib",
        ":protos_all_cc",
    ],
)

tf_cuda_library(
    name = "gpu_runtime",
    srcs = [
        "common_runtime/gpu/gpu_bfc_allocator.cc",
        "common_runtime/gpu/gpu_debug_allocator.cc",
        "common_runtime/gpu/gpu_device.cc",
        "common_runtime/gpu/gpu_device_factory.cc",
        "common_runtime/gpu/gpu_stream_util.cc",
        "common_runtime/gpu/gpu_util.cc",
        "common_runtime/gpu/gpu_util_platform_specific.cc",
        "common_runtime/gpu/pool_allocator.cc",
        "common_runtime/gpu/process_state.cc",
        "common_runtime/gpu_device_context.h",
    ],
    hdrs = [
        "common_runtime/gpu/gpu_bfc_allocator.h",
        "common_runtime/gpu/gpu_debug_allocator.h",
        "common_runtime/gpu/gpu_device.h",
        "common_runtime/gpu/gpu_init.h",
        "common_runtime/gpu/gpu_stream_util.h",
        "common_runtime/gpu/gpu_util.h",
        "common_runtime/gpu/pool_allocator.h",
        "common_runtime/gpu/process_state.h",
    ],
    copts = tf_copts(),
    linkstatic = 1,
    deps = [
        ":core_cpu",
        ":core_cpu_internal",
        ":framework",
        ":framework_internal",
        ":gpu_init",
        ":gpu_lib",
        ":lib",
        ":lib_internal",
        ":protos_all_cc",
        ":stream_executor",
        "//third_party/eigen3",
    ],
    alwayslink = 1,
)

tf_cuda_library(
    name = "gpu_init",
    srcs = [
        "common_runtime/gpu/gpu_init.cc",
    ],
    hdrs = [
        "common_runtime/gpu/gpu_init.h",
    ],
    copts = tf_copts(),
    linkstatic = 1,
    deps = [
        ":framework",
        ":framework_internal",
        ":lib",
        ":lib_internal",
        ":stream_executor",
    ],
    alwayslink = 1,
)

cc_library(
    name = "sycl_runtime",
    srcs = if_not_windows([
        "common_runtime/sycl/sycl_allocator.cc",
        "common_runtime/sycl/sycl_device.cc",
        "common_runtime/sycl/sycl_device_context.cc",
        "common_runtime/sycl/sycl_device_factory.cc",
    ]),
    hdrs = if_not_windows([
        "common_runtime/sycl/sycl_allocator.h",
        "common_runtime/sycl/sycl_device.h",
        "common_runtime/sycl/sycl_util.h",
        "common_runtime/sycl/sycl_device_context.h",
    ]),
    copts = tf_copts(),
    linkstatic = 0,
    deps = [
        ":core_cpu",
        ":core_cpu_internal",
        ":framework",
        ":framework_internal",
        ":lib",
        ":lib_internal",
        ":proto_text",
        "//third_party/eigen3",
        "@local_config_sycl//sycl:sycl",
    ],
    alwayslink = 0,
)

# -----------------------------------------------------------------------------
# Tests

cc_library(
    name = "lib_test_internal",
    testonly = 1,
    hdrs = [
        "lib/gtl/manual_constructor.h",
        "lib/io/block.h",
        "lib/io/block_builder.h",
        "lib/io/format.h",
        "lib/random/philox_random_test_utils.h",
        "platform/snappy.h",
    ],
    deps = [
        ":lib",
        ":lib_internal",
    ],
)

cc_library(
    name = "tensor_testutil",
    testonly = 1,
    srcs = ["framework/tensor_testutil.cc"],
    hdrs = ["framework/tensor_testutil.h"],
    copts = tf_copts(),
    deps = [
        ":framework",
        ":lib",
        ":test",
    ],
)

cc_library(
    name = "shape_inference_testutil",
    testonly = 1,
    srcs = ["framework/shape_inference_testutil.cc"],
    hdrs = ["framework/shape_inference_testutil.h"],
    copts = tf_copts(),
    deps = [
        ":framework",
        ":lib",
        ":lib_internal",
        ":protos_all_cc",
    ],
)

# Main program for tests
cc_library(
    name = "test_main",
    testonly = 1,
    srcs = ["platform/test_main.cc"],
    copts = tf_copts(),
    linkopts = ["-lm"],
    visibility = ["//tensorflow:internal"],
    deps = [
        ":lib",
        ":lib_internal",
        ":test",  # buildcleaner: keep
        "//tensorflow/core/platform/default/build_config:test_main",
    ],
    alwayslink = 1,
)

tf_cc_tests(
    name = "low_level_library_tests",
    size = "small",
    srcs = [
        "lib/core/arena_test.cc",
        "lib/core/bit_cast_test.cc",
        "lib/core/bitmap_test.cc",
        "lib/core/blocking_counter_test.cc",
        "lib/core/coding_test.cc",
        "lib/core/notification_test.cc",
        "lib/core/refcount_test.cc",
        "lib/core/status_test.cc",
        "lib/core/stringpiece_test.cc",
        "lib/core/threadpool_test.cc",
        "lib/gtl/array_slice_test.cc",
        "lib/gtl/cleanup_test.cc",
        "lib/gtl/edit_distance_test.cc",
        "lib/gtl/flatmap_test.cc",
        "lib/gtl/flatset_test.cc",
        "lib/gtl/inlined_vector_test.cc",
        "lib/gtl/int_type_test.cc",
        "lib/gtl/iterator_range_test.cc",
        "lib/gtl/manual_constructor_test.cc",
        "lib/gtl/map_util_test.cc",
        "lib/gtl/optional_test.cc",
        "lib/gtl/top_n_test.cc",
        "lib/hash/crc32c_test.cc",
        "lib/hash/hash_test.cc",
        "lib/histogram/histogram_test.cc",
        "lib/io/buffered_inputstream_test.cc",
        "lib/io/inputbuffer_test.cc",
        "lib/io/inputstream_interface_test.cc",
        "lib/io/path_test.cc",
        "lib/io/random_inputstream_test.cc",
        "lib/io/record_reader_writer_test.cc",
        "lib/io/recordio_test.cc",
        "lib/io/snappy/snappy_buffers_test.cc",
        "lib/io/table_test.cc",
        "lib/io/zlib_buffers_test.cc",
        "lib/math/math_util_test.cc",
        "lib/monitoring/collection_registry_test.cc",
        "lib/monitoring/counter_test.cc",
        "lib/monitoring/metric_def_test.cc",
        "lib/monitoring/sampler_test.cc",
        "lib/random/distribution_sampler_test.cc",
        "lib/random/philox_random_test.cc",
        "lib/random/random_distributions_test.cc",
        "lib/random/random_test.cc",
        "lib/random/simple_philox_test.cc",
        "lib/strings/base64_test.cc",
        "lib/strings/numbers_test.cc",
        "lib/strings/scanner_test.cc",
        "lib/strings/str_util_test.cc",
        "lib/strings/strcat_test.cc",
        "lib/strings/stringprintf_test.cc",
        "lib/wav/wav_io_test.cc",
        "platform/fingerprint_test.cc",
        "platform/integral_types_test.cc",
        "platform/logging_test.cc",
        "platform/net_test.cc",
        "platform/port_test.cc",
        "platform/profile_utils/cpu_utils_test.cc",
        "platform/subprocess_test.cc",
    ],
    deps = [
        ":lib",
        ":lib_internal",
        ":lib_test_internal",
        ":protos_all_cc",
        ":test",
        ":test_main",
        "//third_party/eigen3",
    ],
)

tf_cc_test(
    name = "platform_env_test",
    size = "small",
    srcs = ["platform/env_test.cc"],
    deps = [
        ":lib",
        ":lib_internal",
        ":lib_test_internal",
        ":protos_all_cc",
        ":test",
        ":test_main",
        "//third_party/eigen3",
    ],
)

tf_cc_test(
    name = "platform_setround_test",
    size = "small",
    srcs = ["platform/setround_test.cc"],
    tags = [
        "noasan",
        "nomsan",
        "notsan",
    ],
    deps = [
        ":lib",
        ":lib_internal",
        ":lib_test_internal",
        ":test",
        ":test_main",
    ],
)

tf_cc_test(
    name = "platform_file_system_test",
    size = "small",
    srcs = ["platform/file_system_test.cc"],
    deps = [
        ":lib",
        ":lib_internal",
        ":lib_test_internal",
        ":protos_all_cc",
        ":test",
        ":test_main",
    ],
)

tf_cc_test(
    name = "util_overflow_test",
    size = "small",
    srcs = ["util/overflow_test.cc"],
    deps = [
        ":framework_lite",
        ":overflow",
        ":test",
        ":test_main",
    ],
)

cc_test(
    name = "lib_jpeg_jpeg_mem_unittest",
    srcs = ["lib/jpeg/jpeg_mem_unittest.cc"],
    data = glob(["lib/jpeg/testdata/*.jpg"]),
    deps = [
        ":jpeg_internal",
        ":lib",
        ":lib_internal",
        ":test",
        ":test_main",
    ],
)

cc_test(
    name = "lib_strings_ordered_code_test",
    srcs = ["lib/strings/ordered_code_test.cc"],
    copts = ["$(STACK_FRAME_UNLIMITED)"],  # Tests initialize large vectors
    deps = [
        ":lib",
        ":lib_internal",
        ":test",
        ":test_main",
    ],
)

cc_test(
    name = "lib_random_weighted_picker_test",
    size = "medium",
    srcs = ["lib/random/weighted_picker_test.cc"],
    deps = [
        ":lib",
        ":lib_internal",
        ":test",
        ":test_main",
    ],
)

tf_cc_test(
    name = "framework_op_gen_lib_test",
    size = "small",
    srcs = ["framework/op_gen_lib_test.cc"],
    deps = [
        ":op_gen_lib",
        ":test",
        ":test_main",
    ],
)

tf_cc_test(
    name = "quantize_training_test",
    srcs = ["graph/quantize_training_test.cc"],
    deps = [
        ":all_kernels",
        ":core",
        ":core_cpu",
        ":core_cpu_internal",
        ":direct_session_internal",
        ":framework",
        ":framework_internal",
        ":lib",
        ":lib_internal",
        ":ops",
        ":protos_all_cc",
        ":protos_test_cc",
        ":test",
        ":test_main",
        ":testlib",
    ],
)

tf_cc_tests(
    name = "higher_level_tests",
    size = "small",
    srcs = [
        "common_runtime/device_set_test.cc",
        "common_runtime/optimization_registry_test.cc",
        "common_runtime/resource_variable_read_optimizer_test.cc",
        "common_runtime/pending_counts_test.cc",
        "common_runtime/session_test.cc",
        "common_runtime/simple_placer_test.cc",
        "example/feature_util_test.cc",
        "framework/allocator_test.cc",
        "framework/attr_value_util_test.cc",
        "framework/bfloat16_test.cc",
        "framework/cancellation_test.cc",
        "framework/common_shape_fns_test.cc",
        "framework/function_test.cc",
        "framework/graph_def_util_test.cc",
        "framework/kernel_def_builder_test.cc",
        "framework/memory_types_test.cc",
        "framework/node_def_builder_test.cc",
        "framework/node_def_util_test.cc",
        "framework/op_compatibility_test.cc",
        "framework/op_def_builder_test.cc",
        "framework/op_def_util_test.cc",
        "framework/op_kernel_test.cc",
        "framework/op_registration_test.cc",
        "framework/partial_tensor_shape_test.cc",
        # "framework/rendezvous_test.cc",  # flaky b/30476344
        "framework/resource_mgr_test.cc",
        "framework/resource_op_kernel_test.cc",
        "framework/shape_inference_test.cc",
        "framework/shape_inference_testutil_test.cc",
        "framework/tensor_shape_test.cc",
        "framework/tensor_slice_test.cc",
        "framework/tensor_test.cc",
        "framework/tensor_util_test.cc",
        "framework/tracking_allocator_test.cc",
        "framework/types_test.cc",
        "framework/unique_tensor_references_test.cc",
        "graph/algorithm_test.cc",
        "graph/edgeset_test.cc",
        "graph/graph_def_builder_test.cc",
        "graph/graph_partition_test.cc",
        "graph/graph_test.cc",
        "graph/node_builder_test.cc",
        "graph/optimizer_cse_test.cc",
        "graph/subgraph_test.cc",
        "graph/tensor_id_test.cc",
        "graph/validate_test.cc",
        "util/bcast_test.cc",
        "util/command_line_flags_test.cc",
        "util/device_name_utils_test.cc",
        "util/equal_graph_def_test.cc",
        "util/events_writer_test.cc",
        "util/example_proto_fast_parsing_test.cc",
        "util/example_proto_helper_test.cc",
        "util/memmapped_file_system_test.cc",
        "util/presized_cuckoo_map_test.cc",
        "util/reporter_test.cc",
        "util/saved_tensor_slice_util_test.cc",
        "util/sparse/sparse_tensor_test.cc",
        "util/semver_test.cc",
        "util/stat_summarizer_test.cc",
        "util/tensor_slice_reader_test.cc",
        "util/tensor_slice_set_test.cc",
        "util/tensor_slice_util_test.cc",
        "util/tensor_slice_writer_test.cc",
        "util/work_sharder_test.cc",
    ],
    linkopts = select({
        "//tensorflow:darwin": ["-headerpad_max_install_names"],
        "//conditions:default": [],
    }),
    linkstatic = tf_kernel_tests_linkstatic(),
    deps = [
        ":core",
        ":core_cpu",
        ":core_cpu_internal",
        ":direct_session_internal",
        ":framework",
        ":framework_internal",
        ":lib",
        ":lib_internal",
        ":ops",
        ":protos_all_cc",
        ":protos_test_cc",
        ":test",
        ":test_main",
        ":testlib",
        "//tensorflow/cc:cc_ops",
        "//tensorflow/cc:cc_ops_internal",
        "//tensorflow/cc:scope",
        "//tensorflow/cc:sendrecv_ops",
        "//tensorflow/core/kernels:ops_util",
        "//third_party/eigen3",
    ],
)

tf_cc_tests(
    name = "higher_level_tests_needing_kernels",
    size = "small",
    srcs = [
        "graph/graph_constructor_test.cc",
    ],
    linkopts = select({
        "//tensorflow:darwin": ["-headerpad_max_install_names"],
        "//conditions:default": [],
    }),
    linkstatic = tf_kernel_tests_linkstatic(),
    deps = [
        ":all_kernels",
        ":core",
        ":core_cpu",
        ":core_cpu_internal",
        ":direct_session_internal",
        ":framework",
        ":framework_internal",
        ":lib",
        ":lib_internal",
        ":ops",
        ":protos_all_cc",
        ":protos_test_cc",
        ":test",
        ":test_main",
        ":testlib",
        "//tensorflow/cc:cc_ops",
        "//tensorflow/cc:cc_ops_internal",
        "//tensorflow/cc:scope",
        "//tensorflow/cc:sendrecv_ops",
        "//tensorflow/core/kernels:ops_util",
        "//third_party/eigen3",
    ],
)

tf_cc_test_mkl(
    name = "mkl_related_tests",
    size = "small",
    srcs = [
        "graph/mkl_layout_pass_test.cc",
        "graph/mkl_tfconversion_pass_test.cc",
    ],
    linkstatic = tf_kernel_tests_linkstatic(),
    deps = [
        ":core",
        ":core_cpu",
        ":core_cpu_internal",
        ":direct_session_internal",
        ":framework",
        ":framework_internal",
        ":lib",
        ":lib_internal",
        ":ops",
        ":protos_all_cc",
        ":test",
        ":test_main",
        ":testlib",
        "//tensorflow/cc:cc_ops",
        "//tensorflow/cc:scope",
        "//tensorflow/cc:sendrecv_ops",
        "//tensorflow/core/kernels:mkl_concat_op",
        "//tensorflow/core/kernels:mkl_conv_op",
        "//tensorflow/core/kernels:mkl_fused_batch_norm_op",
        "//tensorflow/core/kernels:mkl_identity_op",
        "//tensorflow/core/kernels:mkl_lrn_op",
        "//tensorflow/core/kernels:mkl_pooling_ops",
        "//tensorflow/core/kernels:mkl_relu_op",
        "//tensorflow/core/kernels:mkl_reshape_op",
        "//tensorflow/core/kernels:mkl_tfconv_op",
        "//tensorflow/core/kernels:ops_util",
        "//third_party/eigen3",
    ],
)

tf_cc_tests_gpu(
    name = "gpu_related_tests",
    size = "small",
    srcs = glob(["user_ops/**/*_test.cc"]) + [
        "common_runtime/gpu/gpu_bfc_allocator_test.cc",
        "common_runtime/gpu/gpu_event_mgr_test.cc",
        "common_runtime/gpu/pool_allocator_test.cc",
    ],
    linkstatic = tf_kernel_tests_linkstatic(),
    tags = tf_cuda_tests_tags(),
    deps = [
        ":core_cpu",
        ":core_cpu_internal",
        ":direct_session",
        ":framework",
        ":framework_internal",
        ":gpu_runtime",
        ":lib",
        ":lib_internal",
        ":protos_all_cc",
        ":test",
        ":test_main",
        ":testlib",
        "//tensorflow/cc:cc_ops",
        "//tensorflow/core/kernels:ops_util",
    ],
)

tf_cc_test_gpu(
    name = "cuda_libdevice_path_test",
    size = "small",
    srcs = ["platform/cuda_libdevice_path_test.cc"],
    linkstatic = tf_kernel_tests_linkstatic(),
    tags = tf_cuda_tests_tags(),
    deps = [
        ":cuda_libdevice_path",
        ":lib",
        ":test",
        ":test_main",
    ],
)

tf_cuda_only_cc_test(
    name = "util_cuda_kernel_helper_test",
    srcs = [
        "util/cuda_kernel_helper_test.cu.cc",
    ],
    deps = [
        ":test",
        ":test_main",
        "//third_party/eigen3",
    ],
)

tf_cc_test_gpu(
    name = "memory_types_test",
    size = "small",
    srcs = ["common_runtime/memory_types_test.cc"],
    linkstatic = tf_kernel_tests_linkstatic(),
    tags = tf_cuda_tests_tags(),
    deps = [
        ":core",
        ":core_cpu",
        ":core_cpu_internal",
        ":framework",
        ":framework_internal",
        ":gpu_runtime",
        ":lib",
        ":lib_internal",
        ":ops",
        ":protos_all_cc",
        ":test",
        ":test_main",
        ":testlib",
        "//tensorflow/cc:cc_ops",
        "//tensorflow/core/kernels:cast_op",
        "//third_party/eigen3",
    ],
)

tf_cc_test(
    name = "common_runtime_constant_folding_test",
    size = "small",
    srcs = ["common_runtime/constant_folding_test.cc"],
    linkstatic = tf_kernel_tests_linkstatic(),
    tags = tf_cuda_tests_tags(),
    deps = [
        ":core",
        ":core_cpu",
        ":core_cpu_internal",
        ":direct_session_internal",
        ":framework",
        ":framework_internal",
        ":gpu_runtime",
        ":lib",
        ":lib_internal",
        ":ops",
        ":protos_all_cc",
        ":test",
        ":test_main",
        ":testlib",
        "//tensorflow/cc:cc_ops",
        "//tensorflow/cc:cc_ops_internal",
        "//tensorflow/cc:sendrecv_ops",
        "//tensorflow/core/kernels:bcast_ops",
        "//tensorflow/core/kernels:cast_op",
        "//tensorflow/core/kernels:concat_op",
        "//tensorflow/core/kernels:cwise_op",
        "//tensorflow/core/kernels:identity_op",
        "//tensorflow/core/kernels:immutable_constant_op",
        "//tensorflow/core/kernels:matmul_op",
        "//third_party/eigen3",
    ],
)

tf_cc_test(
    name = "common_runtime_shape_refiner_test",
    size = "small",
    srcs = [
        "common_runtime/shape_refiner_test.cc",
    ],
    linkstatic = tf_kernel_tests_linkstatic(),
    deps = [
        ":core",
        ":core_cpu",
        ":core_cpu_internal",
        ":framework",
        ":framework_internal",
        ":lib",
        ":lib_internal",
        ":ops",
        ":protos_all_cc",
        ":test",
        ":test_main",
        ":testlib",
        "//tensorflow/cc:cc_ops",
        "//tensorflow/cc:scope",
        "//tensorflow/core/kernels:array",
        "//tensorflow/core/kernels:math",
        "//third_party/eigen3",
    ],
)

tf_cc_test(
    name = "common_runtime_direct_session_test",
    size = "small",
    srcs = ["common_runtime/direct_session_test.cc"],
    linkstatic = tf_kernel_tests_linkstatic(),
    deps = [
        ":core",
        ":core_cpu",
        ":core_cpu_internal",
        ":direct_session_internal",
        ":framework",
        ":framework_internal",
        ":lib",
        ":lib_internal",
        ":ops",
        ":protos_all_cc",
        ":test",
        ":test_main",
        ":testlib",
        "//tensorflow/cc:cc_ops",
        "//tensorflow/core/kernels:control_flow_ops",
        "//tensorflow/core/kernels:cwise_op",
        "//tensorflow/core/kernels:dense_update_ops",
        "//tensorflow/core/kernels:fifo_queue_op",
        "//tensorflow/core/kernels:function_ops",
        "//tensorflow/core/kernels:identity_op",
        "//tensorflow/core/kernels:matmul_op",
        "//tensorflow/core/kernels:ops_util",
        "//tensorflow/core/kernels:queue_ops",
        "//tensorflow/core/kernels:session_ops",
        "//tensorflow/core/kernels:variable_ops",
        "//third_party/eigen3",
    ],
)

# This is identical to :common_runtime_direct_session_test with the addition of
# a dependency on alwayslink target //third_party/tensorflow/core/debug, which
# enables support for TensorFlow Debugger (tfdbg).
tf_cc_test(
    name = "common_runtime_direct_session_with_debug_test",
    size = "small",
    srcs = ["common_runtime/direct_session_test.cc"],
    linkstatic = tf_kernel_tests_linkstatic(),
    deps = [
        ":core",
        ":core_cpu",
        ":core_cpu_internal",
        ":direct_session_internal",
        ":framework",
        ":framework_internal",
        ":lib",
        ":lib_internal",
        ":ops",
        ":protos_all_cc",
        ":test",
        ":test_main",
        ":testlib",
        "//third_party/eigen3",
        "//tensorflow/cc:cc_ops",
        # Link with support for TensorFlow Debugger (tfdbg).
        "//tensorflow/core/debug",
        "//tensorflow/core/kernels:control_flow_ops",
        "//tensorflow/core/kernels:cwise_op",
        "//tensorflow/core/kernels:dense_update_ops",
        "//tensorflow/core/kernels:fifo_queue_op",
        "//tensorflow/core/kernels:function_ops",
        "//tensorflow/core/kernels:identity_op",
        "//tensorflow/core/kernels:matmul_op",
        "//tensorflow/core/kernels:ops_util",
        "//tensorflow/core/kernels:queue_ops",
        "//tensorflow/core/kernels:session_ops",
        "//tensorflow/core/kernels:variable_ops",
    ],
)

tf_cc_test(
    name = "common_runtime_direct_session_with_tracking_alloc_test",
    size = "small",
    srcs = ["common_runtime/direct_session_with_tracking_alloc_test.cc"],
    args = ["--heap_check=local"],  # The GPU tracer leaks memory
    linkstatic = tf_kernel_tests_linkstatic(),
    tags = ["no_gpu"],
    deps = [
        ":core",
        ":core_cpu",
        ":core_cpu_internal",
        ":direct_session_internal",
        ":framework",
        ":framework_internal",
        ":lib",
        ":lib_internal",
        ":ops",
        ":protos_all_cc",
        ":test",
        ":test_main",
        ":testlib",
        "//tensorflow/cc:cc_ops",
        "//tensorflow/core/kernels:cwise_op",
        "//tensorflow/core/kernels:dense_update_ops",
        "//tensorflow/core/kernels:fifo_queue_op",
        "//tensorflow/core/kernels:identity_op",
        "//tensorflow/core/kernels:matmul_op",
        "//tensorflow/core/kernels:ops_util",
        "//tensorflow/core/kernels:queue_ops",
        "//tensorflow/core/kernels:variable_ops",
        "//third_party/eigen3",
    ],
)

tf_cc_test(
    name = "common_runtime_graph_runner_test",
    size = "small",
    srcs = ["common_runtime/graph_runner_test.cc"],
    linkstatic = tf_kernel_tests_linkstatic(),
    deps = [
        ":array_ops_op_lib",
        ":core",
        ":core_cpu",
        ":core_cpu_internal",
        ":direct_session_internal",
        ":framework",
        ":framework_internal",
        ":lib",
        ":lib_internal",
        ":ops",
        ":protos_all_cc",
        ":test",
        ":test_main",
        ":testlib",
        "//tensorflow/cc:cc_ops",
        "//tensorflow/cc:scope",
        "//tensorflow/core/kernels:cwise_op",
        "//third_party/eigen3",
    ],
)

tf_cc_test(
    name = "common_runtime_function_test",
    size = "small",
    srcs = ["common_runtime/function_test.cc"],
    linkstatic = tf_kernel_tests_linkstatic(),
    deps = [
        ":core",
        ":core_cpu",
        ":core_cpu_internal",
        ":direct_session_internal",
        ":framework",
        ":framework_internal",
        ":lib",
        ":lib_internal",
        ":ops",
        ":protos_all_cc",
        ":test",
        ":test_main",
        ":testlib",
        "//tensorflow/cc:cc_ops",
        "//tensorflow/cc:cc_ops_internal",
        "//tensorflow/cc:function_ops",
        "//tensorflow/cc:functional_ops",
        "//tensorflow/core/kernels:cast_op",
        "//tensorflow/core/kernels:cwise_op",
        "//tensorflow/core/kernels:function_ops",
        "//tensorflow/core/kernels:matmul_op",
        "//tensorflow/core/kernels:shape_ops",
        "//third_party/eigen3",
    ],
)

tf_cc_test_gpu(
    name = "gpu_allocator_retry_test",
    size = "medium",
    srcs = ["common_runtime/gpu/gpu_allocator_retry_test.cc"],
    linkstatic = tf_kernel_tests_linkstatic(),
    tags = tf_cuda_tests_tags(),
    deps = [
        ":core_cpu",
        ":core_cpu_internal",
        ":direct_session",
        ":framework",
        ":framework_internal",
        ":gpu_runtime",
        ":lib",
        ":lib_internal",
        ":protos_all_cc",
        ":test",
        ":test_main",
        ":testlib",
        "//tensorflow/cc:cc_ops",
    ],
)

tf_cc_test_gpu(
    name = "gpu_debug_allocator_test",
    size = "medium",
    srcs = ["common_runtime/gpu/gpu_debug_allocator_test.cc"],
    args = ["\"--gtest_death_test_style=threadsafe\""],
    linkstatic = tf_kernel_tests_linkstatic(),
    tags = tf_cuda_tests_tags(),
    deps = [
        ":core_cpu",
        ":core_cpu_internal",
        ":direct_session",
        ":framework",
        ":framework_internal",
        ":gpu_runtime",
        ":lib",
        ":lib_internal",
        ":protos_all_cc",
        ":test",
        ":test_main",
        ":testlib",
        "//tensorflow/cc:cc_ops",
        "//tensorflow/core/kernels:ops_util",
    ],
)

tf_cc_test_gpu(
    name = "gpu_stream_util_test",
    size = "small",
    srcs = ["common_runtime/gpu/gpu_stream_util_test.cc"],
    linkstatic = tf_kernel_tests_linkstatic(),
    tags = tf_cuda_tests_tags() + ["nomac"],
    deps = [
        ":core_cpu",
        ":core_cpu_internal",
        ":direct_session",
        ":framework",
        ":framework_internal",
        ":gpu_runtime",
        ":lib",
        ":lib_internal",
        ":protos_all_cc",
        ":test",
        ":test_main",
        ":testlib",
        "//tensorflow/cc:cc_ops",
        "//tensorflow/cc:sendrecv_ops",
        "//tensorflow/core/kernels:matmul_op",
        "//tensorflow/core/kernels:ops_util",
    ],
)

tf_cc_test(
    name = "framework_op_segment_test",
    size = "small",
    srcs = ["framework/op_segment_test.cc"],
    linkstatic = tf_kernel_tests_linkstatic(),
    deps = [
        ":core",
        ":core_cpu",
        ":core_cpu_internal",
        ":direct_session_internal",
        ":framework",
        ":framework_internal",
        ":lib",
        ":lib_internal",
        ":ops",
        ":protos_all_cc",
        ":test",
        ":test_main",
        ":testlib",
        "//tensorflow/cc:cc_ops",
        "//tensorflow/core/kernels:cwise_op",
        "//tensorflow/core/kernels:ops_util",
        "//third_party/eigen3",
    ],
)

tf_cc_test(
    name = "ops_array_grad_test",
    size = "small",
    srcs = ["ops/array_grad_test.cc"],
    linkstatic = tf_kernel_tests_linkstatic(),
    deps = [
        ":core",
        ":core_cpu",
        ":core_cpu_internal",
        ":direct_session_internal",
        ":framework",
        ":framework_internal",
        ":lib",
        ":lib_internal",
        ":ops",
        ":protos_all_cc",
        ":test",
        ":test_main",
        ":testlib",
        "//tensorflow/cc:cc_ops",
        "//tensorflow/core/kernels:array",
        "//tensorflow/core/kernels:cwise_op",
        "//tensorflow/core/kernels:function_ops",
        "//third_party/eigen3",
    ],
)

tf_cc_test(
    name = "ops_math_grad_test",
    size = "small",
    srcs = ["ops/math_grad_test.cc"],
    linkstatic = tf_kernel_tests_linkstatic(),
    tags = ["no_gpu"],
    deps = [
        ":core",
        ":core_cpu",
        ":core_cpu_internal",
        ":direct_session_internal",
        ":framework",
        ":framework_internal",
        ":lib",
        ":lib_internal",
        ":ops",
        ":protos_all_cc",
        ":test",
        ":test_main",
        ":testlib",
        "//tensorflow/cc:cc_ops",
        "//tensorflow/core/kernels:array",
        "//tensorflow/core/kernels:data_flow",
        "//tensorflow/core/kernels:function_ops",
        "//tensorflow/core/kernels:math",
        "//third_party/eigen3",
    ],
)

tf_cc_test(
    name = "ops_remote_fused_graph_ops_test",
    size = "small",
    srcs = ["ops/remote_fused_graph_ops_test.cc"],
    linkstatic = tf_kernel_tests_linkstatic(),
    deps = [
        ":core",
        ":core_cpu",
        ":core_cpu_internal",
        ":framework",
        ":framework_internal",
        ":lib",
        ":lib_internal",
        ":ops",
        ":protos_all_cc",
        ":test",
        ":test_main",
        ":testlib",
        "//tensorflow/core/kernels:remote_fused_graph_ops",
    ],
)

tf_cc_tests(
    name = "ops_tests",
    size = "small",
    srcs = [
        "ops/array_ops_test.cc",
        "ops/candidate_sampling_ops_test.cc",
        "ops/control_flow_ops_test.cc",
        "ops/ctc_ops_test.cc",
        "ops/data_flow_ops_test.cc",
        "ops/functional_ops_test.cc",
        "ops/image_ops_test.cc",
        "ops/io_ops_test.cc",
        "ops/linalg_ops_test.cc",
        "ops/math_ops_test.cc",
        "ops/nn_ops_test.cc",
        "ops/parsing_ops_test.cc",
        "ops/random_ops_test.cc",
        "ops/set_ops_test.cc",
        "ops/sparse_ops_test.cc",
        "ops/spectral_ops_test.cc",
        "ops/state_ops_test.cc",
        "ops/string_ops_test.cc",
        "ops/training_ops_test.cc",
    ],
    linkstatic = tf_kernel_tests_linkstatic(),
    deps = [
        ":core",
        ":core_cpu",
        ":core_cpu_internal",
        ":framework",
        ":framework_internal",
        ":lib",
        ":lib_internal",
        ":ops",
        ":protos_all_cc",
        ":test",
        ":test_main",
        ":testlib",
        "//tensorflow/cc:cc_ops",
        "//third_party/eigen3",
    ],
)

cc_test(
    name = "example_example_parser_configuration_test",
    size = "small",
    srcs = ["example/example_parser_configuration_test.cc"],
    data = [":example_parser_configuration_testdata"],
    deps = [
        ":core",
        ":core_cpu",
        ":core_cpu_internal",
        ":direct_session_internal",
        ":example_parser_configuration",
        ":framework",
        ":framework_internal",
        ":lib",
        ":lib_internal",
        ":ops",
        ":protos_all_cc",
        ":test",
        ":test_main",
        ":testlib",
        "//tensorflow/cc:cc_ops",
        "//tensorflow/core/kernels:example_parsing_ops",
    ],
)

tf_cc_test_gpu(
    name = "gpu_tracer_test",
    size = "small",
    srcs = ["common_runtime/gpu/gpu_tracer_test.cc"],
    args = ["--heap_check=local"],
    linkstatic = tf_kernel_tests_linkstatic(),
    tags = tf_cuda_tests_tags() + ["nomac"],
    deps = [
        ":all_kernels",
        ":core_cpu",
        ":core_cpu_internal",
        ":direct_session",
        ":direct_session_internal",
        ":framework",
        ":framework_internal",
        ":gpu_runtime",
        ":gpu_tracer",
        ":lib",
        ":lib_internal",
        ":protos_all_cc",
        ":test",
        ":test_main",
        ":testlib",
        "//tensorflow/cc:cc_ops",
        "//tensorflow/core/kernels:ops_util",
    ],
)

# Test data
filegroup(
    name = "image_testdata",
    srcs = [
        # PNG data
        "lib/png/testdata/lena_gray.png",
        "lib/png/testdata/lena_rgba.png",
        # JPEG data
        "lib/jpeg/testdata/jpeg_merge_test1.jpg",
        "lib/jpeg/testdata/jpeg_merge_test1_cmyk.jpg",
        # Corrupted JPEG files for tests
        "lib/jpeg/testdata/bad_huffman.jpg",
        "lib/jpeg/testdata/corrupt.jpg",
        # -- hand-edited variant: stops at line 0
        "lib/jpeg/testdata/corrupt34_2.jpg",
        # -- hand-edited variant: stops at line 4
        "lib/jpeg/testdata/corrupt34_3.jpg",
        # -- hand-edited variant: stops after a restart marker
        "lib/jpeg/testdata/corrupt34_4.jpg",
        # GIF data
        "lib/gif/testdata/lena.gif",
        "lib/gif/testdata/scan.gif",
        # GIF data with optimization
        "lib/gif/testdata/optimized.gif",
        # BMP data
        "lib/bmp/testdata/lena.bmp",
    ],
    visibility = ["//visibility:public"],
)

filegroup(
    name = "lmdb_testdata",
    testonly = 1,
    srcs = [
        # A simple key-value store:
        #   0 : 'a'
        #   1 : 'b'
        #    ...
        #   9 : 'j'
        "lib/lmdb/testdata/data.mdb",
    ],
    visibility = ["//visibility:public"],
)

filegroup(
    name = "example_parser_configuration_testdata",
    srcs = [
        "example/testdata/parse_example_graph_def.pbtxt",
    ],
)

cc_library(
    name = "cuda_libdevice_path",
    srcs = ["platform/cuda_libdevice_path.cc"] + tf_additional_libdevice_srcs(),
    hdrs = ["platform/cuda_libdevice_path.h"],
    copts = tf_copts(),
    data = tf_additional_libdevice_data(),
    visibility = ["//visibility:public"],
    deps = [
        ":lib",
    ] + tf_additional_libdevice_deps(),
)

# -----------------------------------------------------------------------------
# Google-internal targets go here (must be at the end).

filegroup(
    name = "all_files",
    srcs = glob(
        ["**/*"],
        exclude = [
            "**/METADATA",
            "**/OWNERS",
        ],
    ),
    visibility = ["//tensorflow:__subpackages__"],
)

alias(
    name = "android_srcs",
    actual = ":mobile_srcs",
    visibility = ["//visibility:public"],
)<|MERGE_RESOLUTION|>--- conflicted
+++ resolved
@@ -825,10 +825,6 @@
         ":test",
         "//tensorflow/core/kernels:constant_op",
         "//tensorflow/core/kernels:ops_util",
-<<<<<<< HEAD
-        "//tensorflow/core/platform/default/build_config:gtest",
-=======
->>>>>>> b82b18ee
     ],
 )
 
