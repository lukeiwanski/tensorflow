# -*- Python -*-
"""SYCL autoconfiguration.
`sycl_configure` depends on the following environment variables:

  * HOST_CXX_COMPILER:  The host C++ compiler
  * HOST_C_COMPILER:    The host C compiler
  * COMPUTECPP_TOOLKIT_PATH: The path to the ComputeCpp toolkit.
  * PYTHON_LIB_PATH: The path to the python lib
"""

_HOST_CXX_COMPILER = "HOST_CXX_COMPILER"
_HOST_C_COMPILER= "HOST_C_COMPILER"
_COMPUTECPP_TOOLKIT_PATH = "COMPUTECPP_TOOLKIT_PATH"
_PYTHON_LIB_PATH = "PYTHON_LIB_PATH"

def _enable_sycl(repository_ctx):
  if "TF_NEED_OPENCL" in repository_ctx.os.environ:
    enable_sycl = repository_ctx.os.environ["TF_NEED_OPENCL"].strip()
    return enable_sycl == "1"
  return False

def auto_configure_fail(msg):
  """Output failure message when auto configuration fails."""
  red = "\033[0;31m"
  no_color = "\033[0m"
  fail("\n%sAuto-Configuration Error:%s %s\n" % (red, no_color, msg))
# END cc_configure common functions (see TODO above).

def find_c(repository_ctx):
  """Find host C compiler."""
  c_name = "gcc"
  if _HOST_C_COMPILER in repository_ctx.os.environ:
    c_name = repository_ctx.os.environ[_HOST_C_COMPILER].strip()
  if c_name.startswith("/"):
    return c_name
  c = repository_ctx.which(c_name)
  if c == None:
    fail("Cannot find C compiler, please correct your path.")
  return c

def find_cc(repository_ctx):
  """Find host C++ compiler."""
  cc_name = "g++"
  if _HOST_CXX_COMPILER in repository_ctx.os.environ:
    cc_name = repository_ctx.os.environ[_HOST_CXX_COMPILER].strip()
  if cc_name.startswith("/"):
    return cc_name
  cc = repository_ctx.which(cc_name)
  if cc == None:
    fail("Cannot find C++ compiler, please correct your path.")
  return cc

def find_computecpp_root(repository_ctx):
  """Find ComputeCpp compiler."""
  sycl_name = ""
  if _COMPUTECPP_TOOLKIT_PATH in repository_ctx.os.environ:
    sycl_name = repository_ctx.os.environ[_COMPUTECPP_TOOLKIT_PATH].strip()
  if sycl_name.startswith("/"):
    return sycl_name
  fail("Cannot find SYCL compiler, please correct your path")

def find_python_lib(repository_ctx):
  """Returns python path."""
  if _PYTHON_LIB_PATH in repository_ctx.os.environ:
    return repository_ctx.os.environ[_PYTHON_LIB_PATH].strip()
  fail("Environment variable PYTHON_LIB_PATH was not specified re-run ./configure")


def _check_lib(repository_ctx, toolkit_path, lib):
  """Checks if lib exists under sycl_toolkit_path or fail if it doesn't.

  Args:
    repository_ctx: The repository context.
    toolkit_path: The toolkit directory containing the libraries.
    ib: The library to look for under toolkit_path.
  """
  lib_path = toolkit_path + "/" + lib
  if not repository_ctx.path(lib_path).exists:
    auto_configure_fail("Cannot find %s" % lib_path)

def _check_dir(repository_ctx, directory):
  """Checks whether the directory exists and fail if it does not.

  Args:
    repository_ctx: The repository context.
    directory: The directory to check the existence of.
  """
  if not repository_ctx.path(directory).exists:
    auto_configure_fail("Cannot find dir: %s" % directory)

def _symlink_dir(repository_ctx, src_dir, dest_dir):
  """Symlinks all the files in a directory.

  Args:
    repository_ctx: The repository context.
    src_dir: The source directory.
    dest_dir: The destination directory to create the symlinks in.
  """
  files = repository_ctx.path(src_dir).readdir()
  for src_file in files:
    repository_ctx.symlink(src_file, dest_dir + "/" + src_file.basename)

def _tpl(repository_ctx, tpl, substitutions={}, out=None):
  if not out:
    out = tpl.replace(":", "/")
  repository_ctx.template(
      out,
      Label("//third_party/sycl/%s.tpl" % tpl),
      substitutions)

def _file(repository_ctx, label):
  repository_ctx.template(
      label.replace(":", "/"),
      Label("//third_party/sycl/%s" % label),
      {})

_DUMMY_CROSSTOOL_BZL_FILE = """
def error_sycl_disabled():
  fail("ERROR: Building with --config=sycl but TensorFlow is not configured " +
       "to build with SYCL support. Please re-run ./configure and enter 'Y' " +
       "at the prompt to build with SYCL support.")

  native.genrule(
      name = "error_gen_crosstool",
      outs = ["CROSSTOOL"],
      cmd = "echo 'Should not be run.' && exit 1",
  )

  native.filegroup(
      name = "crosstool",
      srcs = [":CROSSTOOL"],
      output_licenses = ["unencumbered"],
  )
"""


_DUMMY_CROSSTOOL_BUILD_FILE = """
load("//crosstool:error_sycl_disabled.bzl", "error_sycl_disabled")

error_sycl_disabled()
"""

def _create_dummy_repository(repository_ctx):
  # Set up BUILD file for sycl/.
  _tpl(repository_ctx, "sycl:build_defs.bzl")
  _tpl(repository_ctx, "sycl:BUILD")
  _file(repository_ctx, "sycl:LICENSE.text")
  _tpl(repository_ctx, "sycl:platform.bzl")

  # Create dummy files for the SYCL toolkit since they are still required by
  # tensorflow/sycl/platform/default/build_config:sycl.
  repository_ctx.file("sycl/include/sycl.hpp", "")
  repository_ctx.file("sycl/lib/libComputeCpp.so", "")

  # If sycl_configure is not configured to build with SYCL support, and the user
  # attempts to build with --config=sycl, add a dummy build rule to intercept
  # this and fail with an actionable error message.
  repository_ctx.file("crosstool/error_sycl_disabled.bzl",
                      _DUMMY_CROSSTOOL_BZL_FILE)
  repository_ctx.file("crosstool/BUILD", _DUMMY_CROSSTOOL_BUILD_FILE)


def _sycl_autoconf_imp(repository_ctx):
  """Implementation of the sycl_autoconf rule."""
  if not _enable_sycl(repository_ctx):
    _create_dummy_repository(repository_ctx)
  else:
    # copy template files
    _tpl(repository_ctx, "sycl:build_defs.bzl")
    _tpl(repository_ctx, "sycl:BUILD")
    _tpl(repository_ctx, "sycl:platform.bzl")
    _tpl(repository_ctx, "crosstool:BUILD")
    _file(repository_ctx, "sycl:LICENSE.text")
<<<<<<< HEAD

    if _enable_compute_cpp(repository_ctx):
      _tpl(repository_ctx, "crosstool:computecpp",
      {
        "%{host_cxx_compiler}" : find_cc(repository_ctx),
        "%{host_c_compiler}" : find_c(repository_ctx)
      }, out="crosstool/computecpp")

      computecpp_root = find_computecpp_root(repository_ctx);
      _check_dir(repository_ctx, computecpp_root)

      _tpl(repository_ctx, "crosstool:CROSSTOOL",
      {
        "%{sycl_include_dir}" : computecpp_root,
        "%{sycl_impl}" : "computecpp",
        "%{c++_std}" : "-std=c++11",
        "%{python_lib_path}" : find_python_lib(repository_ctx),
      })

      # symlink libraries
      _check_lib(repository_ctx, computecpp_root+"/lib", "libComputeCpp.so" )
      _symlink_dir(repository_ctx, computecpp_root + "/lib", "sycl/lib")
      _symlink_dir(repository_ctx, computecpp_root + "/include", "sycl/include")
      _symlink_dir(repository_ctx, computecpp_root + "/bin", "sycl/bin")
    else:

      trisycl_include_dir = find_trisycl_include_dir(repository_ctx);
      _check_dir(repository_ctx, trisycl_include_dir)

      _tpl(repository_ctx, "crosstool:trisycl",
      {
        "%{host_cxx_compiler}" : find_cc(repository_ctx),
        "%{host_c_compiler}" : find_c(repository_ctx),
        "%{trisycl_include_dir}" : trisycl_include_dir
      })


      _tpl(repository_ctx, "crosstool:CROSSTOOL",
      {
        "%{sycl_include_dir}" : trisycl_include_dir,
        "%{sycl_impl}" : "trisycl",
        "%{c++_std}" : "-std=c++1y",
        "%{python_lib_path}" : find_python_lib(repository_ctx),
      })

      _symlink_dir(repository_ctx, trisycl_include_dir, "sycl/include")

=======
    _tpl(repository_ctx, "crosstool:computecpp",
    {
      "%{host_cxx_compiler}" : find_cc(repository_ctx),
      "%{host_c_compiler}" : find_c(repository_ctx),
    })

    computecpp_root = find_computecpp_root(repository_ctx)
    _check_dir(repository_ctx, computecpp_root)

    _tpl(repository_ctx, "crosstool:CROSSTOOL",
    {
      "%{computecpp_toolkit_path}" : computecpp_root,
      "%{python_lib_path}" : find_python_lib(repository_ctx),
    })

    # symlink libraries
    _check_lib(repository_ctx, computecpp_root+"/lib", "libComputeCpp.so" )
    _symlink_dir(repository_ctx, computecpp_root + "/lib", "sycl/lib")
    _symlink_dir(repository_ctx, computecpp_root + "/include", "sycl/include")
    _symlink_dir(repository_ctx, computecpp_root + "/bin", "sycl/bin")
>>>>>>> 047d7965

sycl_configure = repository_rule(
  implementation = _sycl_autoconf_imp,
  local = True,
)
"""Detects and configures the SYCL toolchain.

Add the following to your WORKSPACE FILE:

```python
sycl_configure(name = "local_config_sycl")
```

Args:
  name: A unique name for this workspace rule.
"""<|MERGE_RESOLUTION|>--- conflicted
+++ resolved
@@ -171,55 +171,6 @@
     _tpl(repository_ctx, "sycl:platform.bzl")
     _tpl(repository_ctx, "crosstool:BUILD")
     _file(repository_ctx, "sycl:LICENSE.text")
-<<<<<<< HEAD
-
-    if _enable_compute_cpp(repository_ctx):
-      _tpl(repository_ctx, "crosstool:computecpp",
-      {
-        "%{host_cxx_compiler}" : find_cc(repository_ctx),
-        "%{host_c_compiler}" : find_c(repository_ctx)
-      }, out="crosstool/computecpp")
-
-      computecpp_root = find_computecpp_root(repository_ctx);
-      _check_dir(repository_ctx, computecpp_root)
-
-      _tpl(repository_ctx, "crosstool:CROSSTOOL",
-      {
-        "%{sycl_include_dir}" : computecpp_root,
-        "%{sycl_impl}" : "computecpp",
-        "%{c++_std}" : "-std=c++11",
-        "%{python_lib_path}" : find_python_lib(repository_ctx),
-      })
-
-      # symlink libraries
-      _check_lib(repository_ctx, computecpp_root+"/lib", "libComputeCpp.so" )
-      _symlink_dir(repository_ctx, computecpp_root + "/lib", "sycl/lib")
-      _symlink_dir(repository_ctx, computecpp_root + "/include", "sycl/include")
-      _symlink_dir(repository_ctx, computecpp_root + "/bin", "sycl/bin")
-    else:
-
-      trisycl_include_dir = find_trisycl_include_dir(repository_ctx);
-      _check_dir(repository_ctx, trisycl_include_dir)
-
-      _tpl(repository_ctx, "crosstool:trisycl",
-      {
-        "%{host_cxx_compiler}" : find_cc(repository_ctx),
-        "%{host_c_compiler}" : find_c(repository_ctx),
-        "%{trisycl_include_dir}" : trisycl_include_dir
-      })
-
-
-      _tpl(repository_ctx, "crosstool:CROSSTOOL",
-      {
-        "%{sycl_include_dir}" : trisycl_include_dir,
-        "%{sycl_impl}" : "trisycl",
-        "%{c++_std}" : "-std=c++1y",
-        "%{python_lib_path}" : find_python_lib(repository_ctx),
-      })
-
-      _symlink_dir(repository_ctx, trisycl_include_dir, "sycl/include")
-
-=======
     _tpl(repository_ctx, "crosstool:computecpp",
     {
       "%{host_cxx_compiler}" : find_cc(repository_ctx),
@@ -240,7 +191,6 @@
     _symlink_dir(repository_ctx, computecpp_root + "/lib", "sycl/lib")
     _symlink_dir(repository_ctx, computecpp_root + "/include", "sycl/include")
     _symlink_dir(repository_ctx, computecpp_root + "/bin", "sycl/bin")
->>>>>>> 047d7965
 
 sycl_configure = repository_rule(
   implementation = _sycl_autoconf_imp,
